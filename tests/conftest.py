--- conflicted
+++ resolved
@@ -6,24 +6,15 @@
 import pytest
 from alembic import command
 from alembic.config import Config as AlembicConfig
-<<<<<<< HEAD
-
-=======
 from sqlalchemy.ext.asyncio import create_async_engine, AsyncSession, async_sessionmaker
->>>>>>> 100118a2
 
 # Ensure the application uses a dedicated SQLite database during tests
 os.environ["DATABASE_URL"] = "sqlite+aiosqlite:///./test.db"
 
 from backend.config import get_settings
-<<<<<<< HEAD
-
-
-=======
 from backend.database import Base
 
 
->>>>>>> 100118a2
 BASE_DIR = Path(__file__).resolve().parent.parent
 TEST_DB_PATH = BASE_DIR / "test.db"
 settings = get_settings()
@@ -50,9 +41,6 @@
     """Create event loop for async tests."""
     loop = asyncio.get_event_loop_policy().new_event_loop()
     yield loop
-<<<<<<< HEAD
-    loop.close()
-=======
     loop.close()
 
 
@@ -105,5 +93,4 @@
 
     app.dependency_overrides[get_db] = override_get_db
     yield app
-    app.dependency_overrides.clear()
->>>>>>> 100118a2
+    app.dependency_overrides.clear()