import React, { useState, useEffect } from 'react';
import { useNavigate, useParams } from 'react-router-dom';
import { useIRGame } from '../contexts/IRGameContext';
import { gameAPI } from '../api/client';
import InitCoinDisplay from '../components/InitCoinDisplay';
import type { ResultsResponse } from '../api/types';

const Results: React.FC = () => {
  const navigate = useNavigate();
  const { setId } = useParams<{ setId: string }>();
  const { player } = useIRGame();

  const [results, setResults] = useState<ResultsResponse | null>(null);
  const [loading, setLoading] = useState(true);
  const [error, setError] = useState<string | null>(null);

  // Fetch results
  useEffect(() => {
    const fetchResults = async () => {
      if (!setId) return;

      try {
        setLoading(true);
        const response = await gameAPI.getResults(setId);
        setResults(response);
        setError(null);
      } catch (err: unknown) {
        const errorMessage = typeof err === 'object' && err !== null && 'response' in err
          ? ((err.response as any)?.data?.detail)
          : typeof err === 'object' && err !== null && 'message' in err
          ? (err.message as string)
          : 'Failed to fetch results';
        setError(errorMessage || 'Failed to fetch results');
      } finally {
        setLoading(false);
      }
    };

    fetchResults();
  }, [setId]);

  // Redirect if no setId
  useEffect(() => {
    if (!setId) {
      navigate('/dashboard');
    }
  }, [setId, navigate]);

  if (loading || !results || !player) {
    return (
      <div className="min-h-screen bg-gradient-to-br from-ir-navy to-ir-teal bg-pattern flex items-center justify-center p-4">
        <div className="max-w-2xl w-full tile-card p-8 text-center text-ir-cream">Loading results...</div>
      </div>
    );
  }

  const { set, entries, player_entry, player_vote, payout_breakdown } = results;

  // Find winner (entry with highest vote count)
  const winnerEntry = entries.length > 0
    ? entries.reduce((max, entry) =>
        entry.received_votes > max.received_votes ? entry : max
      )
    : null;

  // Sort entries by votes (descending)
  const sortedEntries = [...entries].sort((a, b) => b.received_votes - a.received_votes);

  const playerVotedForWinner = player_vote && winnerEntry && player_vote.chosen_entry_id === winnerEntry.entry_id;

  // Calculate totals from payout_breakdown if available
  const breakdown = payout_breakdown || {
    entry_cost: 0,
    vote_cost: 0,
    gross_payout: 0,
    vault_rake: 0,
    net_payout: 0,
    vote_reward: 0,
  };

  const totalCost = breakdown.entry_cost + breakdown.vote_cost;
  const totalEarnings = breakdown.gross_payout + breakdown.vote_reward;
  const netGainLoss = totalEarnings - totalCost - breakdown.vault_rake;

  return (
    <div className="min-h-screen bg-gradient-to-br from-ir-navy to-ir-teal bg-pattern flex items-center justify-center p-4">
      <div className="max-w-5xl w-full tile-card p-6 md:p-8 slide-up-enter">
        {/* Header */}
        <div className="text-center mb-6">
          <h1 className="text-4xl font-display font-bold text-ir-navy mb-2">Results</h1>
          <p className="text-ir-teal text-lg mb-2">
            Word: <strong className="text-ir-orange">{set.word.toUpperCase()}</strong>
          </p>
          <p className="text-sm text-ir-teal">
            {set.entry_count} entries • {set.vote_count} votes
          </p>
        </div>

        {/* Error Message */}
        {error && (
          <div className="mb-6 p-4 bg-red-100 border border-red-400 text-red-700 rounded">
            {error}
          </div>
        )}

        {/* Payout Summary Card */}
        {payout_breakdown && (
          <div className={`mb-6 p-6 rounded-tile shadow-tile ${netGainLoss >= 0 ? 'bg-ir-teal-light border-2 border-ir-turquoise' : 'bg-ir-cream border-2 border-ir-orange'}`}>
            <div className="text-center">
              <h2 className="text-2xl font-bold mb-2">
                {netGainLoss >= 0 ? '🎉 You Earned!' : '💸 Net Result'}
              </h2>
              <div className={`text-5xl font-bold mb-4 ${netGainLoss >= 0 ? 'text-ir-turquoise' : 'text-ir-orange'}`}>
                {netGainLoss >= 0 ? '+' : ''}
                <InitCoinDisplay amount={netGainLoss} />
              </div>

              {/* Breakdown Details */}
              <div className="mt-6 bg-white rounded-lg p-4 text-left">
                <h3 className="font-bold text-ir-navy mb-3 text-center">Transaction Breakdown</h3>
                <div className="space-y-2 text-sm text-ir-teal">
                  {/* Costs */}
                  {breakdown.entry_cost > 0 && (
                    <div className="flex justify-between">
                      <span className="text-ir-teal">Entry cost:</span>
                      <span className="text-ir-orange font-semibold">
                        -<InitCoinDisplay amount={breakdown.entry_cost} />
                      </span>
                    </div>
                  )}
                  {breakdown.vote_cost > 0 && (
                    <div className="flex justify-between">
                      <span className="text-ir-teal">Vote cost:</span>
                      <span className="text-ir-orange font-semibold">
                        -<InitCoinDisplay amount={breakdown.vote_cost} />
                      </span>
                    </div>
                  )}

                  {/* Earnings */}
                  {breakdown.gross_payout > 0 && (
                    <div className="flex justify-between">
                      <span className="text-ir-teal">Backronym payout:</span>
                      <span className="text-ir-turquoise font-semibold">
                        +<InitCoinDisplay amount={breakdown.gross_payout} />
                      </span>
                    </div>
                  )}
                  {breakdown.vote_reward > 0 && (
                    <div className="flex justify-between">
                      <span className="text-ir-teal">Correct vote reward:</span>
                      <span className="text-ir-turquoise font-semibold">
                        +<InitCoinDisplay amount={breakdown.vote_reward} />
                      </span>
                    </div>
                  )}

                  {/* Vault Rake */}
                  {breakdown.vault_rake > 0 && (
                    <div className="flex justify-between">
                      <span className="text-ir-teal">Vault contribution (30%):</span>
                      <span className="text-ir-orange font-semibold">
                        -<InitCoinDisplay amount={breakdown.vault_rake} />
                      </span>
                    </div>
                  )}

                  {/* Total */}
                  <div className="pt-2 border-t border-ir-teal border-opacity-30 flex justify-between font-bold">
                    <span className="text-ir-navy">Net:</span>
                    <span className={netGainLoss >= 0 ? 'text-ir-turquoise' : 'text-ir-orange'}>
                      {netGainLoss >= 0 ? '+' : ''}
                      <InitCoinDisplay amount={netGainLoss} />
                    </span>
                  </div>
                </div>
              </div>
            </div>
          </div>
        )}

        {/* Results Card */}
        <div className="tile-card p-8 mb-6">
          <h2 className="text-2xl font-bold text-ir-navy mb-6 text-center">All Backronyms</h2>

          {/* Entries List */}
          <div className="space-y-4">
            {sortedEntries.map((entry, index) => {
              const isWinner = entry.entry_id === winnerEntry?.entry_id;
              const isPlayerEntry = player_entry && entry.entry_id === player_entry.entry_id;
              const playerVotedForThis = player_vote && entry.entry_id === player_vote.chosen_entry_id;
              const votePercentage = set.vote_count > 0
                ? ((entry.received_votes / set.vote_count) * 100).toFixed(1)
                : '0.0';

              return (
                <div
                  key={entry.entry_id}
                  className={`p-6 rounded-lg border-2 relative ${
                    isWinner
                      ? 'bg-ir-orange bg-opacity-10 border-ir-orange shadow-md'
                      : isPlayerEntry
                      ? 'bg-ir-turquoise bg-opacity-10 border-ir-turquoise'
                      : 'bg-ir-cream border-ir-teal border-opacity-30'
                  }`}
                >
                  {/* Badges */}
                  <div className="absolute top-2 right-2 flex gap-2">
                    {isWinner && (
                      <div className="bg-ir-orange text-white text-xs px-3 py-1 rounded-full font-semibold">
                        👑 WINNER
                      </div>
                    )}
                    {isPlayerEntry && (
                      <div className="bg-ir-turquoise text-white text-xs px-3 py-1 rounded-full font-semibold">
                        YOURS
                      </div>
                    )}
                    {playerVotedForThis && (
                      <div className="bg-ir-teal text-white text-xs px-3 py-1 rounded-full font-semibold">
                        ✓ YOUR VOTE
                      </div>
                    )}
                    {entry.is_ai && (
                      <div className="bg-ir-navy text-white text-xs px-3 py-1 rounded-full font-semibold">
                        AI
                      </div>
                    )}
                  </div>

                  {/* Rank */}
                  <div className="text-ir-teal text-sm font-semibold mb-2">
                    #{index + 1}
                  </div>

                  {/* Backronym Display */}
                  <div className="flex flex-wrap gap-2 items-center justify-center mb-3">
                    {entry.backronym_text.map((word, wordIndex) => (
                      <React.Fragment key={wordIndex}>
                        <span className="text-2xl font-bold text-ir-navy">
                          {word}
                        </span>
                        {wordIndex < entry.backronym_text.length - 1 && (
                          <span className="text-ir-teal">•</span>
                        )}
                      </React.Fragment>
                    ))}
                  </div>

                  {/* Letter Highlight */}
                  <div className="flex justify-center gap-1 text-sm mb-4">
                    {entry.backronym_text.map((word, wordIndex) => (
                      <span
                        key={wordIndex}
                        className="font-mono font-bold text-ir-turquoise"
                      >
                        {word.charAt(0)}
                      </span>
                    ))}
                    <span className="text-ir-teal ml-2">
                      = {set.word.toUpperCase()}
                    </span>
                  </div>

                  {/* Vote Stats */}
                  <div className="bg-ir-cream rounded-lg p-3">
                    <div className="flex items-center justify-between mb-2">
                      <span className="text-sm text-ir-teal">Votes received:</span>
                      <span className="font-bold text-ir-navy">
                        {entry.received_votes} ({votePercentage}%)
                      </span>
                    </div>

                    {/* Vote Progress Bar */}
                    <div className="w-full bg-ir-teal-light rounded-full h-3 overflow-hidden">
                      <div
                        className={`h-3 rounded-full transition-all ${
                          isWinner ? 'bg-ir-orange' : 'bg-ir-turquoise'
                        }`}
                        style={{ width: `${votePercentage}%` }}
                      />
                    </div>
                  </div>
                </div>
              );
            })}
          </div>
        </div>

        {/* Vote Summary */}
        {player_vote && (
          <div className="tile-card p-6 mb-6">
            <h3 className="text-xl font-bold text-ir-navy mb-4 text-center">Your Vote</h3>
            <div className={`p-4 rounded-lg text-center ${playerVotedForWinner ? 'bg-ir-teal-light' : 'bg-ir-cream'}`}>
              <p className="text-ir-teal">
                You voted for:{' '}
                <strong>
                  {entries.find(e => e.entry_id === player_vote.chosen_entry_id)?.backronym_text.join(' ')}
                </strong>
              </p>
              {playerVotedForWinner ? (
                <p className="text-ir-turquoise font-semibold mt-2">✓ Correct! You picked the winner!</p>
              ) : (
                <p className="text-ir-teal mt-2">The crowd chose differently this time</p>
              )}
            </div>
          </div>
<<<<<<< HEAD
=======
        )}

        {/* Action Buttons */}
        <div className="flex gap-4">
          <button
            onClick={() => navigate('/dashboard')}
            className="flex-1 bg-ir-navy hover:bg-ir-teal text-white font-bold py-4 px-6 rounded-lg transition-colors shadow-md"
          >
            Back to Dashboard
          </button>
          <button
            onClick={() => navigate('/create')}
            className="flex-1 bg-ir-orange hover:bg-ir-orange-deep text-white font-bold py-4 px-6 rounded-lg transition-colors shadow-md"
          >
            Play Again
          </button>
        </div>
>>>>>>> 4970e33f
      </div>
    </div>
  );
};

export default Results;<|MERGE_RESOLUTION|>--- conflicted
+++ resolved
@@ -305,8 +305,6 @@
               )}
             </div>
           </div>
-<<<<<<< HEAD
-=======
         )}
 
         {/* Action Buttons */}
@@ -324,7 +322,6 @@
             Play Again
           </button>
         </div>
->>>>>>> 4970e33f
       </div>
     </div>
   );
