import React, { useState, useEffect, useRef } from 'react';
import { useNavigate } from 'react-router-dom';
import { useIRGame } from '../contexts/IRGameContext';
import Timer from '../components/Timer';
import InitCoinDisplay from '../components/InitCoinDisplay';

// Word validation state for each input
type WordStatus = 'empty' | 'typing' | 'invalid' | 'pending_validation' | 'validating' | 'valid';

interface WordInputState {
  word: string;
  status: WordStatus;
}

const BackronymCreate: React.FC = () => {
  const navigate = useNavigate();
  const { activeSet, player, submitBackronym, validateBackronym, hasSubmittedEntry, loading } = useIRGame();

  const [wordInputs, setWordInputs] = useState<WordInputState[]>([]);
  const [error, setError] = useState<string | null>(null);
  const [isSubmitting, setIsSubmitting] = useState(false);
  const [isValidating, setIsValidating] = useState(false);
  const inputRefs = useRef<(HTMLInputElement | null)[]>([]);
  const validationRequestId = useRef(0);

  // Initialize word inputs when activeSet is available
  useEffect(() => {
    if (activeSet?.word) {
      const letters = activeSet.word.toUpperCase().split('');
      setWordInputs(letters.map(() => ({ word: '', status: 'empty' })));
      inputRefs.current = letters.map(() => null);
    }
  }, [activeSet?.word]);

  // Redirect if no active set
  useEffect(() => {
    if (!loading && !activeSet) {
      navigate('/dashboard');
    }
  }, [activeSet, loading, navigate]);

  // Redirect if already submitted
  useEffect(() => {
    if (hasSubmittedEntry && activeSet) {
      navigate(`/tracking/${activeSet.set_id}`);
    }
  }, [hasSubmittedEntry, activeSet, navigate]);

  if (!activeSet || !player) {
    return (
      <div className="min-h-screen bg-gradient-to-br from-ir-navy to-ir-teal bg-pattern flex items-center justify-center p-4">
        <div className="tile-card max-w-md w-full p-6 text-center text-ir-cream">Loading...</div>
      </div>
    );
  }

  const letters = activeSet.word.toUpperCase().split('');
  const entryCost = 100; // From config

  // Validate a single word
  const validateWord = (word: string, targetLetter: string): WordStatus => {
    if (word.trim() === '') return 'empty';

    const trimmed = word.trim().toUpperCase();

    // Check if starts with correct letter
    if (!trimmed.startsWith(targetLetter)) {
      return 'invalid';
    }

    // Check if valid format (2-15 chars, A-Z only)
    if (trimmed.length < 2 || trimmed.length > 15) {
      return 'typing';
    }

    if (!/^[A-Z]+$/.test(trimmed)) {
      return 'invalid';
    }

    return 'pending_validation';
  };

  // Handle word input change
  const handleWordChange = (index: number, value: string) => {
    const newInputs = [...wordInputs];
    const status = validateWord(value, letters[index]);
    newInputs[index] = { word: value, status };
    setWordInputs(newInputs);
    setError(null);
  };

  // Handle space key to move to next input
  const handleKeyDown = (index: number, e: React.KeyboardEvent<HTMLInputElement>) => {
    if ((e.key === ' ' || e.key === 'Tab') && wordInputs[index].word.trim() !== '') {
      if (!['typing', 'invalid'].includes(wordInputs[index].status)) {
        triggerBackendValidation();
      }
    }

    if (e.key === ' ' && wordInputs[index].word.trim() !== '') {
      e.preventDefault();
      if (index < letters.length - 1) {
        inputRefs.current[index + 1]?.focus();
      }
    } else if (e.key === 'Enter') {
      e.preventDefault();
      handleSubmit(e as unknown as React.FormEvent);
    }
  };

  // Handle paste event to auto-fill all inputs
  const handlePaste = (index: number, e: React.ClipboardEvent<HTMLInputElement>) => {
    e.preventDefault();
    const pastedText = e.clipboardData.getData('text');
    const words = pastedText.trim().split(/\s+/);

    if (words.length > 0) {
      const newInputs = [...wordInputs];
      words.forEach((word, i) => {
        const targetIndex = index + i;
        if (targetIndex < letters.length) {
          const status = validateWord(word, letters[targetIndex]);
          newInputs[targetIndex] = { word, status };
        }
      });
      setWordInputs(newInputs);
    }
  };

  const triggerBackendValidation = async () => {
    const hasPendingWords = wordInputs.some(
      (input) => input.status === 'pending_validation'
    );

    if (!hasPendingWords || isValidating) {
      return;
    }

    const wordsToValidate = wordInputs.map((input) => input.word.trim().toUpperCase());
    validationRequestId.current += 1;
    const requestId = validationRequestId.current;

    setIsValidating(true);
    setWordInputs((prev) =>
      prev.map((input) =>
        input.status === 'pending_validation' ? { ...input, status: 'validating' } : input
      )
    );

    try {
      const response = await validateBackronym(activeSet.set_id, wordsToValidate);

      if (validationRequestId.current !== requestId) {
        return;
      }

      if (response.is_valid) {
        setWordInputs((prev) =>
          prev.map((input) =>
            input.status === 'validating' || input.status === 'pending_validation'
              ? { ...input, status: 'valid' }
              : input
          )
        );
        setError(null);
      } else {
        setWordInputs((prev) =>
          prev.map((input) =>
            input.status === 'validating' || input.status === 'pending_validation'
              ? { ...input, status: 'invalid' }
              : input
          )
        );
        setError(
          response.error || 'One or more words are invalid. Please adjust and try again.'
        );
      }
    } catch (err: unknown) {
      if (validationRequestId.current !== requestId) {
        return;
      }

      setWordInputs((prev) =>
        prev.map((input) =>
          input.status === 'validating' ? { ...input, status: 'invalid' } : input
        )
      );

      const errorMessage =
        typeof err === 'object' && err !== null && 'message' in err
          ? (err.message as string)
          : 'Unable to validate words. Please try again.';
      setError(errorMessage);
    } finally {
      if (validationRequestId.current === requestId) {
        setIsValidating(false);
      }
    }
  };

  // Get tile color based on status
  const getTileColor = (status: WordStatus): string => {
    switch (status) {
      case 'empty':
        return 'bg-ir-cream border-ir-teal border-opacity-30';
      case 'typing':
<<<<<<< HEAD
        return 'bg-ir-orange-light border-ir-orange';
=======
        return 'bg-yellow-100 border-yellow-400';
      case 'pending_validation':
      case 'validating':
        return 'bg-yellow-100 border-yellow-400';
>>>>>>> 74c1ba8a
      case 'invalid':
        return 'bg-ir-orange bg-opacity-20 border-ir-orange';
      case 'valid':
        return 'bg-ir-teal-light border-ir-turquoise';
      default:
        return 'bg-ir-cream border-ir-teal border-opacity-30';
    }
  };

  // Check if all words are valid
  const allWordsValid = wordInputs.length === letters.length &&
                        wordInputs.every(input => input.status === 'valid');

  // Handle form submission
  const handleSubmit = async (e: React.FormEvent) => {
    e.preventDefault();

    if (!allWordsValid || isSubmitting || isValidating) {
      return;
    }

    try {
      setIsSubmitting(true);
      setError(null);

      const backronymWords = wordInputs.map(input => input.word.trim().toUpperCase());
      await submitBackronym(activeSet.set_id, backronymWords);

      // Navigate to tracking page
      navigate(`/tracking/${activeSet.set_id}`);
    } catch (err: unknown) {
      const errorMessage = typeof err === 'object' && err !== null && 'response' in err
        ? ((err.response as any)?.data?.detail) || 'Failed to submit backronym. Please check your words and try again.'
        : typeof err === 'object' && err !== null && 'message' in err
        ? (err.message as string)
        : 'Failed to submit backronym. Please check your words and try again.';
      setError(errorMessage);
      setIsSubmitting(false);
    }
  };

  return (
    <div className="min-h-screen bg-gradient-to-br from-ir-navy to-ir-teal bg-pattern flex items-center justify-center p-4">
      <div className="max-w-4xl w-full tile-card md:p-8 p-5 slide-up-enter">
          {/* Header */}
          <div className="flex flex-col sm:flex-row sm:items-center sm:justify-between mb-6 gap-3">
            <div className="text-center sm:text-left">
              <h1 className="text-3xl font-display font-bold text-ir-navy mb-2">Create Your Backronym</h1>
              <p className="text-ir-teal">
                Create a phrase where each word starts with a letter from the target word
              </p>
            </div>

            {/* Timer - only show if we have a deadline */}
            {activeSet.transitions_to_voting_at && (
              <div className="bg-white rounded-tile px-4 py-3 border-2 border-ir-turquoise shadow-tile-sm text-center">
                <div className="text-sm text-ir-teal mb-2 font-semibold">Time remaining</div>
                <Timer
                  targetTime={activeSet.transitions_to_voting_at}
                  compact={true}
                />
              </div>
            )}
          </div>

          {/* Target Word Display */}
          <div className="mb-8">
            <p className="text-sm text-ir-teal text-center mb-3">Target Word:</p>
            <div className="flex justify-center gap-3 mb-6">
              {letters.map((letter, index) => (
                <div
                  key={index}
                  className="w-16 h-16 flex items-center justify-center bg-ir-navy text-white text-3xl font-bold rounded-tile shadow-tile-sm"
                >
                  {letter}
                </div>
              ))}
            </div>
          </div>

          {/* Instructions */}
          <div className="bg-white border-2 border-ir-turquoise rounded-tile p-4 mb-6 shadow-tile-sm">
            <p className="text-sm text-ir-teal">
              <strong className="text-ir-navy">💡 How to play:</strong> Enter one word for each letter. Each word must start with the corresponding letter.
              Words should be 2-15 characters, letters only. Press Space or Tab to move to the next word.
            </p>
          </div>

          {/* Error Message */}
          {error && (
            <div className="mb-6 p-4 bg-red-100 border border-red-400 text-red-700 rounded-tile">
              {error}
            </div>
          )}

          {/* Word Input Form */}
          <form onSubmit={handleSubmit} className="space-y-4">
            <div className="grid grid-cols-1 gap-4">
              {letters.map((letter, index) => (
                <div key={index} className="flex items-center gap-3">
                  {/* Letter indicator */}
                  <div className="w-12 h-12 flex items-center justify-center bg-ir-navy text-white text-xl font-bold rounded-tile flex-shrink-0">
                    {letter}
                  </div>

                  {/* Word input */}
                  <div className="flex-1">
                    <input
                      ref={(el) => (inputRefs.current[index] = el)}
                      type="text"
                      value={wordInputs[index]?.word || ''}
                      onChange={(e) => handleWordChange(index, e.target.value)}
                      onKeyDown={(e) => handleKeyDown(index, e)}
                      onPaste={(e) => handlePaste(index, e)}
                      placeholder={`Word starting with ${letter}...`}
                      className={`w-full px-4 py-3 text-lg border-2 rounded-tile focus:outline-none focus:ring-2 focus:ring-ir-turquoise transition-colors ${getTileColor(wordInputs[index]?.status || 'empty')}`}
                      disabled={isSubmitting}
                      maxLength={15}
                      autoFocus={index === 0}
                    />

                    {/* Status indicator */}
                    <div className="mt-1 text-xs">
                      {wordInputs[index]?.status === 'invalid' && (
                        <span className="text-ir-orange-deep">
                          {wordInputs[index]?.word.trim().toUpperCase().startsWith(letter)
                            ? 'Invalid word format (2-15 letters, A-Z only)'
                            : `Must start with ${letter}`}
                        </span>
                      )}
                      {wordInputs[index]?.status === 'typing' && (
                        <span className="text-ir-orange">Typing...</span>
                      )}
                      {wordInputs[index]?.status === 'pending_validation' && (
                        <span className="text-ir-orange">Ready to validate</span>
                      )}
                      {wordInputs[index]?.status === 'validating' && (
                        <span className="text-ir-orange">Validating...</span>
                      )}
                      {wordInputs[index]?.status === 'valid' && (
                        <span className="text-ir-turquoise">✓ Valid</span>
                      )}
                    </div>
                  </div>
                </div>
              ))}
            </div>

            {/* Submit Button */}
            <div className="pt-4">
              <button
                type="submit"
                disabled={!allWordsValid || isSubmitting || isValidating}
                className="w-full bg-ir-navy hover:bg-ir-teal disabled:bg-gray-300 disabled:cursor-not-allowed text-white font-bold py-4 px-6 rounded-tile transition-colors text-lg shadow-tile-sm"
              >
                {isSubmitting
                  ? 'Submitting...'
                  : isValidating
                  ? 'Validating...'
                  : `Submit Backronym (${entryCost} IC)`}
              </button>
            </div>

            {/* Info */}
            <div className="pt-4 border-t border-ir-navy border-opacity-10">
              <div className="flex items-center justify-between text-sm text-ir-teal">
                <div>
                  <strong>Entry Cost:</strong> <InitCoinDisplay amount={entryCost} />
                </div>
                <div>
                  <strong>Your Balance:</strong> <InitCoinDisplay amount={player.wallet} />
                </div>
              </div>
            </div>
          </form>

          {/* Back Button */}
          <button
            onClick={() => navigate('/dashboard')}
            disabled={isSubmitting}
            className="w-full mt-4 flex items-center justify-center gap-2 text-ir-teal hover:text-ir-navy disabled:opacity-50 disabled:cursor-not-allowed py-2 font-medium transition-colors"
          >
            <svg xmlns="http://www.w3.org/2000/svg" className="h-5 w-5" fill="none" viewBox="0 0 24 24" stroke="currentColor">
              <path strokeLinecap="round" strokeLinejoin="round" strokeWidth={2} d="M3 12l2-2m0 0l7-7 7 7M5 10v10a1 1 0 001 1h3m10-11l2 2m-2-2v10a1 1 0 01-1 1h-3m-6 0a1 1 0 001-1v-4a1 1 0 011-1h2a1 1 0 011 1v4a1 1 0 001 1m-6 0h6" />
            </svg>
            <span>Back to Dashboard</span>
          </button>
        </div>
      </div>
    </div>
  );
};

export default BackronymCreate;<|MERGE_RESOLUTION|>--- conflicted
+++ resolved
@@ -204,14 +204,10 @@
       case 'empty':
         return 'bg-ir-cream border-ir-teal border-opacity-30';
       case 'typing':
-<<<<<<< HEAD
-        return 'bg-ir-orange-light border-ir-orange';
-=======
         return 'bg-yellow-100 border-yellow-400';
       case 'pending_validation':
       case 'validating':
         return 'bg-yellow-100 border-yellow-400';
->>>>>>> 74c1ba8a
       case 'invalid':
         return 'bg-ir-orange bg-opacity-20 border-ir-orange';
       case 'valid':
