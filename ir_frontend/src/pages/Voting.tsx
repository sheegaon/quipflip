import React, { useState, useEffect, useRef } from 'react';
import { useNavigate, useParams } from 'react-router-dom';
import { useIRGame } from '../contexts/IRGameContext';
import { gameAPI } from '../api/client';
import Timer from '../components/Timer';
import InitCoinDisplay from '../components/InitCoinDisplay';
import type { BackronymSet, BackronymEntry } from '../api/types';

// Fisher-Yates shuffle algorithm
const shuffleArray = <T,>(array: T[]): T[] => {
  const shuffled = [...array];
  for (let i = shuffled.length - 1; i > 0; i--) {
    const j = Math.floor(Math.random() * (i + 1));
    [shuffled[i], shuffled[j]] = [shuffled[j], shuffled[i]];
  }
  return shuffled;
};

const Voting: React.FC = () => {
  const navigate = useNavigate();
  const { setId } = useParams<{ setId: string }>();
  const { player, submitVote, hasVoted } = useIRGame();

  const [set, setSet] = useState<BackronymSet | null>(null);
  const [shuffledEntries, setShuffledEntries] = useState<BackronymEntry[]>([]);
  const [playerEntry, setPlayerEntry] = useState<BackronymEntry | null>(null);
  const [loading, setLoading] = useState(true);
  const [error, setError] = useState<string | null>(null);
  const [isSubmitting, setIsSubmitting] = useState(false);
  const [selectedEntryId, setSelectedEntryId] = useState<string | null>(null);
  const [hasVotedInSession, setHasVotedInSession] = useState(false);
  const pollingIntervalRef = useRef<number | null>(null);
  const hasNavigatedRef = useRef(false);
  const hasShuffledRef = useRef(false);

  // Fetch set details
  const fetchSetDetails = async () => {
    if (!setId || hasNavigatedRef.current) return;

    try {
      const response = await gameAPI.getSetStatus(setId);
      setSet(response.set);

      // Fetch entries if we're in voting status or if user has voted (for vote tracking)
      if (response.set.status === 'voting') {
        // Get full results to access entries
        const resultsResponse = await gameAPI.getResults(setId);
        setPlayerEntry(resultsResponse.player_entry || null);

        // Shuffle entries only once
        if (!hasShuffledRef.current && resultsResponse.entries.length > 0) {
          const shuffled = shuffleArray(resultsResponse.entries);
          setShuffledEntries(shuffled);
          hasShuffledRef.current = true;
        } else if (hasVotedInSession && resultsResponse.entries.length > 0) {
          // Update entries to show live vote counts
          setShuffledEntries(prevEntries => {
            return prevEntries.map(entry => {
              const updatedEntry = resultsResponse.entries.find(e => e.entry_id === entry.entry_id);
              return updatedEntry || entry;
            });
          });
        }
      }

      // Auto-navigate to results when finalized
      if (response.set.status === 'finalized' && !hasNavigatedRef.current) {
        hasNavigatedRef.current = true;
        if (pollingIntervalRef.current) {
          clearInterval(pollingIntervalRef.current);
        }
        setTimeout(() => {
          navigate(`/results/${setId}`);
        }, 1500);
      }

      setLoading(false);
    } catch (err: unknown) {
      const errorMessage = typeof err === 'object' && err !== null && 'response' in err
        ? ((err.response as any)?.data?.detail)
        : typeof err === 'object' && err !== null && 'message' in err
        ? (err.message as string)
        : 'Failed to fetch set details';
      setError(errorMessage || 'Failed to fetch set details');
      setLoading(false);
    }
  };

  // Initial fetch on mount
  useEffect(() => {
    if (setId) {
      fetchSetDetails();
    }
  }, [setId]);

  // Start polling every 3 seconds to check for finalization
  useEffect(() => {
    if (setId && !hasNavigatedRef.current) {
      pollingIntervalRef.current = setInterval(() => {
        fetchSetDetails();
      }, 3000); // Poll every 3 seconds

      return () => {
        if (pollingIntervalRef.current) {
          clearInterval(pollingIntervalRef.current);
        }
      };
    }
  }, [setId]);

  // Redirect if no setId
  useEffect(() => {
    if (!setId) {
      navigate('/dashboard');
    }
  }, [setId, navigate]);

  // Redirect if already voted (from context, not this session)
  useEffect(() => {
    if (hasVoted && setId && !hasVotedInSession) {
      // User voted in a previous session, show vote tracking view
      setHasVotedInSession(true);
    }
  }, [hasVoted, setId, hasVotedInSession]);

  if (loading || !set || !player) {
    return (
      <div className="min-h-screen bg-gradient-to-br from-ir-navy to-ir-teal bg-pattern flex items-center justify-center p-4">
        <div className="max-w-2xl w-full tile-card p-6 md:p-8 text-center text-ir-cream">
          Loading voting options...
        </div>
      </div>
    );
  }

  const voteCost = 10; // From config - for non-participants
  const isParticipant = playerEntry !== null;

  // Handle vote submission
  const handleVote = async (entryId: string) => {
    if (isSubmitting) return;

    // Don't allow voting for own entry
    if (playerEntry && entryId === playerEntry.entry_id) {
      setError('You cannot vote for your own backronym!');
      return;
    }

    setSelectedEntryId(entryId);

    // Show confirmation for non-participants
    if (!isParticipant) {
      const confirmed = window.confirm(
        `Voting will cost ${voteCost} InitCoins. You'll earn 20 IC if you pick the winner. Continue?`
      );
      if (!confirmed) {
        setSelectedEntryId(null);
        return;
      }
    }

    try {
      setIsSubmitting(true);
      setError(null);

      await submitVote(setId!, entryId);

      // Show vote tracking view instead of navigating to results
      setHasVotedInSession(true);
      setIsSubmitting(false);
    } catch (err: unknown) {
      const errorMessage = typeof err === 'object' && err !== null && 'response' in err
        ? ((err.response as any)?.data?.detail)
        : typeof err === 'object' && err !== null && 'message' in err
        ? (err.message as string)
        : 'Failed to submit vote';
      setError(errorMessage || 'Failed to submit vote');
      setIsSubmitting(false);
      setSelectedEntryId(null);
    }
  };

  // Check if set is transitioning to finalized
  const isTransitioning = set.status === 'finalized' || hasNavigatedRef.current;

  return (
    <div className="min-h-screen bg-gradient-to-br from-ir-navy to-ir-teal bg-pattern flex items-center justify-center p-4">
      <div className="max-w-4xl w-full tile-card p-6 md:p-8 slide-up-enter">
        {/* Header */}
        <div className="text-center mb-6">
          <h1 className="text-3xl font-display font-bold text-ir-navy mb-2">Vote for the Best Backronym</h1>
          <p className="text-ir-teal mb-2">
            Word: <strong className="text-ir-orange">{set.word.toUpperCase()}</strong>
          </p>
          {isParticipant ? (
            <p className="text-sm text-ir-turquoise">
              You're a participant - voting is free!
            </p>
          ) : (
            <p className="text-sm text-ir-orange-deep">
              Non-participant vote costs {voteCost} IC (earn 20 IC if you pick the winner)
            </p>
          )}
        </div>

        {/* Main Card */}
        <div className="bg-white rounded-tile shadow-tile p-6 md:p-8 border-2 border-ir-navy border-opacity-10">
            {/* Transitioning Message */}
            {isTransitioning && (
              <div className="mb-6 p-5 md:p-6 bg-ir-teal-light border-2 border-ir-turquoise rounded-tile text-center">
                <div className="text-2xl font-bold text-ir-turquoise mb-2">
                  ✓ Voting Complete!
                </div>
                <p className="text-ir-teal">Moving to results...</p>
              </div>
            )}

            {/* Timer Section */}
            {set.voting_finalized_at && !isTransitioning && (
              <div className="mb-6 text-center">
                <p className="text-sm text-ir-teal mb-3 font-semibold">Time remaining to vote:</p>
                <Timer
                  targetTime={set.voting_finalized_at}
                  onExpire={() => {
                    // Timer expired, AI will fill remaining votes
                    // Continue polling to detect when set moves to finalized
                  }}
                />
                <p className="text-xs text-ir-teal mt-3">
                  When time expires, AI voters will complete the voting process
                </p>
              </div>
            )}

            {/* Error Message */}
            {error && !isTransitioning && (
              <div className="mb-6 p-4 bg-red-100 border border-red-400 text-red-700 rounded">
                {error}
              </div>
            )}

            {/* Vote Tracking View - shown after user has voted */}
            {!isTransitioning && hasVotedInSession && (
              <>
                <div className="mb-6 p-6 bg-ir-teal-light border-2 border-ir-turquoise rounded-tile text-center">
                  <div className="text-2xl font-bold text-ir-turquoise mb-2">
                    ✓ Vote Submitted!
                  </div>
                  <p className="text-ir-teal">Waiting for other players to vote...</p>
                </div>

                {/* Vote Count Progress */}
                <div className="mb-6">
                  <div className="flex items-center justify-between mb-3">
                    <h3 className="text-lg font-semibold text-ir-navy">
                      Voting Progress
                    </h3>
                    <span className="text-xl font-bold text-ir-orange-deep">
                      {set.vote_count} / 5 votes
                    </span>
                  </div>
                  <div className="w-full bg-ir-warm-ivory rounded-full h-4 overflow-hidden border border-ir-navy border-opacity-10">
                    <div
                      className="bg-gradient-to-r from-ir-turquoise to-ir-teal h-4 rounded-full transition-all duration-500 ease-out"
                      style={{ width: `${(set.vote_count / 5) * 100}%` }}
                    />
                  </div>
                </div>

                {/* Live Vote Counts */}
                <div className="mb-6">
                  <h3 className="text-lg font-semibold text-ir-navy mb-4 text-center">Live Vote Counts</h3>
                  <div className="space-y-3">
                    {shuffledEntries.map((entry) => {
                      const isOwnEntry = playerEntry ? entry.entry_id === playerEntry.entry_id : false;
                      const isSelectedVote = selectedEntryId === entry.entry_id;

                      return (
                        <div
                          key={entry.entry_id}
                          className={`p-4 rounded-lg border-2 ${
                            isSelectedVote
                              ? 'bg-ir-turquoise bg-opacity-20 border-ir-turquoise'
                              : 'bg-white border-ir-navy border-opacity-20'
                          }`}
                        >
                          <div className="flex items-center justify-between mb-2">
                            <div className="flex flex-wrap gap-2 items-center flex-1">
                              {entry.backronym_text.map((word, wordIndex) => (
                                <React.Fragment key={wordIndex}>
                                  <span className="text-lg font-bold text-gray-800">
                                    {word}
                                  </span>
                                  {wordIndex < entry.backronym_text.length - 1 && (
                                    <span className="text-gray-400">•</span>
                                  )}
                                </React.Fragment>
                              ))}
                            </div>
                            <div className="flex items-center gap-2 ml-4">
                              {isOwnEntry && (
                                <span className="bg-gray-600 text-white text-xs px-2 py-1 rounded-full font-semibold">
                                  YOU
                                </span>
                              )}
                              {isSelectedVote && (
                                <span className="bg-ir-turquoise text-white text-xs px-2 py-1 rounded-full font-semibold">
                                  YOUR VOTE
                                </span>
                              )}
                              <span className="text-2xl font-bold text-ir-orange-deep">
                                {entry.received_votes}
                              </span>
                            </div>
                          </div>
                        </div>
                      );
                    })}
                  </div>
                </div>

                {/* Info */}
                <div className="border-t border-ir-navy border-opacity-10 pt-6">
                  <div className="bg-ir-teal-light border-l-4 border-ir-turquoise p-4 rounded-tile">
                    <p className="text-sm text-ir-teal">
                      <strong>What's happening:</strong> We're waiting for all players to vote.
                      When all votes are in or the timer expires, you'll automatically see the final results!
                    </p>
                  </div>
                </div>
              </>
            )}

            {/* Voting Options - shown before user has voted */}
            {!isTransitioning && !hasVotedInSession && (
              <>
                <div className="mb-6">
                  <p className="text-center text-gray-700 font-semibold mb-4">
                    Choose the most creative backronym:
                  </p>

                  <div className="space-y-4">
                    {shuffledEntries.map((entry) => {
                      const isOwnEntry = playerEntry ? entry.entry_id === playerEntry.entry_id : false;
                      const isSelected = selectedEntryId === entry.entry_id;

                          return (
                            <button
                              key={entry.entry_id}
                              onClick={() => !isOwnEntry && handleVote(entry.entry_id)}
                              disabled={isSubmitting || isOwnEntry}
                              className={`w-full p-5 md:p-6 rounded-lg border-2 transition-all text-left relative ${
                                isOwnEntry
                                  ? 'bg-gray-100 border-gray-300 cursor-not-allowed opacity-75'
                                  : isSelected
                                  ? 'bg-ir-teal-light border-ir-turquoise shadow-md'
                                  : 'bg-white border-ir-navy border-opacity-20 hover:border-ir-turquoise hover:shadow-md'
                          } ${isSubmitting && !isSelected ? 'opacity-50' : ''}`}
                        >
                          {/* Own Entry Badge */}
                          {isOwnEntry && (
                            <div className="absolute top-2 right-2 bg-gray-600 text-white text-xs px-3 py-1 rounded-full font-semibold">
                              YOURS
                            </div>
                          )}

                          {/* Backronym Display */}
                          <div className="flex flex-wrap gap-2 items-center justify-center mb-3">
                            {entry.backronym_text.map((word, wordIndex) => (
                              <React.Fragment key={wordIndex}>
                                <span className="text-2xl font-bold text-gray-800">
                                  {word}
                                </span>
                                {wordIndex < entry.backronym_text.length - 1 && (
                                  <span className="text-gray-400">•</span>
                                )}
                              </React.Fragment>
                            ))}
                          </div>

                          {/* Letter Highlight */}
                          <div className="flex justify-center gap-1 text-sm">
                            {entry.backronym_text.map((word, wordIndex) => (
                              <span
                                key={wordIndex}
                                className="font-mono font-bold text-ir-orange"
                              >
                                {word.charAt(0)}
                              </span>
                            ))}
                            <span className="text-gray-400 ml-2">
                              = {set.word.toUpperCase()}
                            </span>
                          </div>

                          {/* Submitting indicator */}
                          {isSelected && isSubmitting && (
                            <div className="mt-4 text-center text-ir-teal text-sm font-semibold">
                              Submitting vote...
                            </div>
                          )}
                        </button>
                      );
                    })}
                  </div>
                </div>

                {/* Instructions */}
                <div className="border-t border-ir-navy border-opacity-10 pt-6">
                  <div className="bg-ir-teal-light border-l-4 border-ir-turquoise p-4 rounded-tile">
                    <p className="text-sm text-ir-teal">
                      <strong>How it works:</strong> Choose the backronym you think is most creative.
                      {isParticipant
                        ? ' The backronym with the most votes wins the prize pool!'
                        : ` If you pick the winner, you'll earn 20 IC (net +10 IC after the ${voteCost} IC voting fee).`}
                    </p>
                  </div>
                </div>

                {/* Cost Info */}
                <div className="mt-6 p-4 bg-gray-50 rounded-lg">
                  <div className="flex items-center justify-between text-sm">
                    <div>
                      <strong className="text-gray-700">Your Balance:</strong>{' '}
                      <InitCoinDisplay amount={player.wallet} />
                    </div>
                    {!isParticipant && (
                      <div>
                        <strong className="text-gray-700">Vote Cost:</strong>{' '}
                        <InitCoinDisplay amount={voteCost} />
                      </div>
                    )}
                  </div>
                </div>
              </>
            )}
<<<<<<< HEAD
=======

            {/* Back to Dashboard Button */}
            <button
              onClick={() => navigate('/dashboard')}
              disabled={isSubmitting}
              className="w-full mt-6 flex items-center justify-center gap-2 text-gray-600 hover:text-gray-800 disabled:opacity-50 disabled:cursor-not-allowed py-2 font-medium transition-colors"
            >
              <svg xmlns="http://www.w3.org/2000/svg" className="h-5 w-5" fill="none" viewBox="0 0 24 24" stroke="currentColor">
                <path strokeLinecap="round" strokeLinejoin="round" strokeWidth={2} d="M3 12l2-2m0 0l7-7 7 7M5 10v10a1 1 0 001 1h3m10-11l2 2m-2-2v10a1 1 0 01-1 1h-3m-6 0a1 1 0 001-1v-4a1 1 0 011-1h2a1 1 0 011 1v4a1 1 0 001 1m-6 0h6" />
              </svg>
              <span>Back to Dashboard</span>
            </button>
>>>>>>> 4970e33f
        </div>
      </div>
    </div>
  );
};

export default Voting;<|MERGE_RESOLUTION|>--- conflicted
+++ resolved
@@ -434,8 +434,6 @@
                 </div>
               </>
             )}
-<<<<<<< HEAD
-=======
 
             {/* Back to Dashboard Button */}
             <button
@@ -448,7 +446,6 @@
               </svg>
               <span>Back to Dashboard</span>
             </button>
->>>>>>> 4970e33f
         </div>
       </div>
     </div>
