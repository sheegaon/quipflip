/* eslint-disable react-refresh/only-export-components */
import React, { createContext, useContext, useState, useEffect, useRef, useCallback } from 'react';
import { useNavigate } from 'react-router-dom';
import apiClient from '../api/client';
import axios from 'axios';
import { useSmartPolling, PollConfigs } from '../utils/smartPolling';
import { getActionErrorMessage } from '../utils/errorMessages';
import { gameContextLogger } from '../utils/logger';
import { detectUserSession, associateVisitorWithPlayer } from '../services/sessionDetection';
import { SessionState } from '../types/session';
import { GUEST_CREDENTIALS_KEY } from '../utils/storageKeys';
import type {
  Player,
  ActiveRound,
  PendingResult,
  RoundAvailability,
  CaptionSubmissionState,
  VoteRoundState,
  VoteResult,
  PhrasesetDashboardSummary,
  UnclaimedResult,
  FlagCopyRoundResponse,
  AbandonRoundResponse,
} from '../api/types';

interface GameState {
  isAuthenticated: boolean;
  username: string | null;
  player: Player | null;
  activeRound: ActiveRound | null;
  currentVoteRound: VoteRoundState | null;
  currentCaptionRound: CaptionSubmissionState | null;
  pendingResults: PendingResult[];
  phrasesetSummary: PhrasesetDashboardSummary | null;
  unclaimedResults: UnclaimedResult[];
  roundAvailability: RoundAvailability | null;
  copyRoundHints: string[] | null;
  loading: boolean;
  error: string | null;
  sessionState: SessionState;
  visitorId: string | null;
}

interface GameActions {
  startSession: (username: string) => void;
  logout: () => Promise<void>;
  refreshDashboard: (signal?: AbortSignal) => Promise<void>;
  refreshBalance: (signal?: AbortSignal) => Promise<void>;
  refreshRoundAvailability: (signal?: AbortSignal) => Promise<void>;
  claimBonus: () => Promise<void>;
  clearError: () => void;
  navigateAfterDelay: (path: string, delay?: number) => void;
<<<<<<< HEAD
  startPromptRound: () => Promise<void>;
  startCopyRound: () => Promise<void>;
=======
>>>>>>> f462524b
  startVoteRound: (signal?: AbortSignal) => Promise<VoteRoundState>;
  submitVote: (roundId: string, captionId: string, signal?: AbortSignal) => Promise<VoteResult>;
  submitCaption: (
    payload: { text: string; parent_caption_id?: string },
    signal?: AbortSignal,
  ) => Promise<CaptionSubmissionState>;
  claimPhrasesetPrize: (phrasesetId: string) => Promise<void>;
  flagCopyRound: (roundId: string) => Promise<FlagCopyRoundResponse>;
  abandonRound: (roundId: string) => Promise<AbandonRoundResponse>;
  fetchCopyHints: (roundId: string, signal?: AbortSignal) => Promise<string[]>;
  updateActiveRound: (roundData: ActiveRound) => void;
  setGlobalError: (message: string) => void;
}

interface GameContextType {
  state: GameState;
  actions: GameActions;
}

const GameContext = createContext<GameContextType | undefined>(undefined);

export const GameProvider: React.FC<{
  children: React.ReactNode;
  onPendingResultsChange?: (results: PendingResult[]) => void;
  onDashboardTrigger?: () => void;
}> = ({ children, onPendingResultsChange, onDashboardTrigger }) => {
  // Navigation hook - use directly since we're inside Router
  const navigate = useNavigate();

  // Smart polling hook
  const { startPoll, stopPoll, triggerPoll } = useSmartPolling();

  // State
  const [isAuthenticated, setIsAuthenticated] = useState(false);
  const [username, setUsername] = useState<string | null>(null);
  const [player, setPlayer] = useState<Player | null>(null);
  const [activeRound, setActiveRound] = useState<ActiveRound | null>(null);
  const [currentVoteRound, setCurrentVoteRound] = useState<VoteRoundState | null>(null);
  const [currentCaptionRound, setCurrentCaptionRound] = useState<CaptionSubmissionState | null>(null);
  const [pendingResults, setPendingResults] = useState<PendingResult[]>([]);
  const [phrasesetSummary, setPhrasesetSummary] = useState<PhrasesetDashboardSummary | null>(null);
  const [unclaimedResults, setUnclaimedResults] = useState<UnclaimedResult[]>([]);
  const [roundAvailability, setRoundAvailability] = useState<RoundAvailability | null>(null);
  const [copyRoundHints, setCopyRoundHints] = useState<string[] | null>(null);
  const [loading, setLoading] = useState(false);
  const [error, setError] = useState<string | null>(null);
  const [sessionState, setSessionState] = useState<SessionState>(SessionState.CHECKING);
  const [visitorId, setVisitorId] = useState<string | null>(null);

  const copyHintsRoundRef = useRef<string | null>(null);

  // Notify other contexts when pending results change
  useEffect(() => {
    if (onPendingResultsChange) {
      onPendingResultsChange(pendingResults);
    }
  }, [pendingResults, onPendingResultsChange]);

  // Initialize session on mount using session detection
  // NOTE: In development, React StrictMode will call this effect twice,
  // leading to duplicate session detection calls. This is intentional React behavior.
  // We use AbortController to cancel the first call when the component remounts.
  useEffect(() => {
    const controller = new AbortController();
    let isMounted = true;

    const initializeSession = async () => {
      gameContextLogger.debug('🔍 Starting session detection on app load');

      try {
        const result = await detectUserSession(controller.signal);

        if (!isMounted) return;

        gameContextLogger.debug('✅ Session detection complete:', {
          state: result.state,
          isAuthenticated: result.isAuthenticated,
          username: result.username,
          visitorId: result.visitorId,
        });

        // Update state based on detection result
        setSessionState(result.state);
        setVisitorId(result.visitorId);
        setIsAuthenticated(result.isAuthenticated);

        if (result.isAuthenticated && result.username) {
          setUsername(result.username);
          if (result.player) {
            setPlayer(result.player);
          }
        } else if (result.state === SessionState.NEW) {
          // Only auto-create guest account for truly NEW visitors
          // Returning visitors with expired cookies should see the landing page
          gameContextLogger.debug('🎭 New visitor detected, creating guest account');

          try {
            const guestResponse = await apiClient.createGuest();

            if (!isMounted) return;

            gameContextLogger.info('✅ Guest account created:', { username: guestResponse.username });

            // Store guest credentials temporarily for display
            localStorage.setItem(GUEST_CREDENTIALS_KEY, JSON.stringify({
              email: guestResponse.email,
              password: guestResponse.password,
              timestamp: Date.now()
            }));

            // Set session with guest account
            apiClient.setSession(guestResponse.username);
            setUsername(guestResponse.username);
            setIsAuthenticated(true);
            setSessionState(SessionState.RETURNING_USER);

            // Associate visitor with guest account
            if (result.visitorId) {
              associateVisitorWithPlayer(result.visitorId, guestResponse.username);
            }

            // Fetch player data
            const playerData = await apiClient.getBalance(controller.signal);
            if (isMounted) {
              setPlayer(playerData);
            }
          } catch (guestErr) {
            if (controller.signal.aborted) return;

            gameContextLogger.error('❌ Failed to create guest account:', guestErr);

            // Fallback to unauthenticated state
            if (isMounted) {
              setUsername(null);
              setPlayer(null);
              setIsAuthenticated(false);
            }
          }
        } else if (result.state === SessionState.RETURNING_VISITOR) {
          // Returning visitor with no valid session - don't auto-create guest
          gameContextLogger.debug('👋 Returning visitor without valid session, showing landing page');
        }
      } catch (err) {
        if (controller.signal.aborted) {
          return;
        }

        gameContextLogger.error('❌ Session detection failed:', err);

        // Fallback to safe state
        if (isMounted) {
          setSessionState(SessionState.NEW);
          setIsAuthenticated(false);
          setUsername(null);
          setPlayer(null);
        }
      }
    };

    initializeSession();

    return () => {
      isMounted = false;
      controller.abort();
    };
  }, []);

  // Monitor authentication state changes
  useEffect(() => {
    if (isAuthenticated && username) {
      gameContextLogger.debug('User authenticated', { username });
    }
  }, [isAuthenticated, username]);

  useEffect(() => {
    if (!activeRound || activeRound.round_type !== 'copy') {
      copyHintsRoundRef.current = null;
      if (copyRoundHints !== null) {
        setCopyRoundHints(null);
      }
      return;
    }

    if (copyHintsRoundRef.current && copyHintsRoundRef.current !== activeRound.round_id && copyRoundHints !== null) {
      copyHintsRoundRef.current = null;
      setCopyRoundHints(null);
    }
  }, [activeRound, copyRoundHints]);

  // Create stable actions object using useCallback for all methods
  const startSession = useCallback((nextUsername: string) => {
    gameContextLogger.debug('🎯 GameContext startSession called:', { username: nextUsername });

    apiClient.setSession(nextUsername);
    setUsername(nextUsername);
    setIsAuthenticated(true);
    setSessionState(SessionState.RETURNING_USER);

    // Associate visitor ID with newly created/logged in account
    if (visitorId) {
      associateVisitorWithPlayer(visitorId, nextUsername);
    }

    // Session started, authentication state will trigger dashboard load
    gameContextLogger.debug('✅ Session started, authentication state will trigger dashboard load');
  }, [visitorId]);

  const logout = useCallback(async () => {
    gameContextLogger.debug('🚪 GameContext logout called');

    try {
      await apiClient.logout();
    } catch (err) {
      gameContextLogger.warn('⚠️ Failed to logout cleanly:', err);
    } finally {
      // Stop all polling
      stopPoll('dashboard');
      stopPoll('balance');
      stopPoll('round-availability');

      apiClient.clearSession();
      setIsAuthenticated(false);
      setUsername(null);
      setPlayer(null);
      setActiveRound(null);
      setCurrentVoteRound(null);
      setCurrentCaptionRound(null);
      setPendingResults([]);
      setPhrasesetSummary(null);
      setUnclaimedResults([]);
      setRoundAvailability(null);
      setCopyRoundHints(null);
      copyHintsRoundRef.current = null;
      setLoading(false);
      setError(null);

      // Clear guest credentials on logout
      localStorage.removeItem(GUEST_CREDENTIALS_KEY);

      // After logout, user is a returning visitor (visitor ID persists)
      setSessionState(visitorId ? SessionState.RETURNING_VISITOR : SessionState.NEW);
    }
  }, [stopPoll, visitorId]);

  const refreshDashboard = useCallback(async (signal?: AbortSignal) => {
    const storedUsername = apiClient.getStoredUsername();
    if (!storedUsername) {
      gameContextLogger.debug('⏭️ Skipping dashboard refresh: no active session detected');
      return;
    }

    try {
      const data = await apiClient.getDashboardData(signal);
      gameContextLogger.debug('✅ Dashboard data received successfully:', {
        playerWallet: data.player?.wallet,
        playerVault: data.player?.vault,
        currentRound: data.current_round ? {
          id: data.current_round.round_id,
          type: data.current_round.round_type,
          status: data.current_round.state?.status
        } : 'null',
        pendingResultsCount: data.pending_results?.length || 0,
        unclaimedResultsCount: data.unclaimed_results?.length || 0
      });

      // Update all dashboard state at once
      setPlayer(data.player);
      if (data.player.username && data.player.username !== username) {
        gameContextLogger.debug('👤 Username mismatch, updating session:', {
          stored: username,
          received: data.player.username
        });
        apiClient.setSession(data.player.username);
        setUsername(data.player.username);
      }

      setCurrentVoteRound(data.current_vote_round ?? null);
      setCurrentCaptionRound(data.current_caption_round ?? null);

      // Handle active round properly - if it's submitted, expired, or abandoned, clear it
      if (data.current_round) {
        const roundState = data.current_round.state;
        const roundStatus = roundState?.status;

        // Only show active rounds; clear completed/expired/abandoned rounds
        if (roundStatus === 'active') {
          gameContextLogger.debug('✅ Setting active round:', {
            roundId: data.current_round.round_id,
            roundType: data.current_round.round_type,
            status: roundStatus
          });
          setActiveRound(data.current_round);
        } else {
          gameContextLogger.debug(`🚫 Round status is ${roundStatus}, clearing active round`);
          setActiveRound(null);
        }
      } else {
        gameContextLogger.debug('⭕ No current round from API, clearing active round');
        setActiveRound(null);
      }

      // De-duplicate pending results using a composite unique key
      // For each result, create a unique key based on phraseset_id + round_id
      const getResultKey = (result: PendingResult) => {
        if (result.role === 'prompt' && result.prompt_round_id) {
          return `${result.phraseset_id}-prompt-${result.prompt_round_id}`;
        } else if (result.role === 'copy' && result.copy_round_id) {
          return `${result.phraseset_id}-copy-${result.copy_round_id}`;
        }
        // Fallback for results without round IDs (shouldn't happen with new schema)
        return `${result.phraseset_id}-${result.role}`;
      };

      const pendingList = data.pending_results ?? [];
      const deduplicatedResults = pendingList.filter((result, index, self) =>
        index === self.findIndex((r) => getResultKey(r) === getResultKey(result))
      );

      if (deduplicatedResults.length !== data.pending_results.length) {
        gameContextLogger.debug('🔄 Removed duplicate pending results:', {
          original: data.pending_results.length,
          deduplicated: deduplicatedResults.length
        });
      }

      setPendingResults(deduplicatedResults);
      setPhrasesetSummary(data.phraseset_summary ?? null);
      setUnclaimedResults(data.unclaimed_results ?? []);

      if (data.round_availability) {
        setRoundAvailability(data.round_availability);
      } else {
<<<<<<< HEAD
        try {
          const availability = await apiClient.getMemeMintRoundAvailability(signal);
          setRoundAvailability(availability);
        } catch (availabilityErr) {
          gameContextLogger.warn('Failed to refresh round availability', availabilityErr);
        }
=======
        refreshRoundAvailability(signal);
>>>>>>> f462524b
      }
      setError(null);

    } catch (err) {
      if (err instanceof Error && err.name === 'CanceledError') {
        return;
      }

      gameContextLogger.error('❌ Dashboard refresh failed:', err);
      const errorMessage = getActionErrorMessage('load-dashboard', err);
      setError(errorMessage);

      // Handle auth errors
      if (errorMessage.toLowerCase().includes('session') || errorMessage.toLowerCase().includes('login')) {
        gameContextLogger.warn('🚪 Auth error detected, logging out');
        logout();
      }
    }
  }, [username, logout, refreshRoundAvailability]);

  const refreshBalance = useCallback(async (signal?: AbortSignal) => {
    const storedUsername = apiClient.getStoredUsername();
    if (!storedUsername) {
      gameContextLogger.debug('⏭️ Skipping wallet and vault refresh: no active session detected');
      return;
    }

    gameContextLogger.debug('💰 GameContext refreshBalance called');

    try {
      gameContextLogger.debug('📞 Calling apiClient.getBalance...');
      const data = await apiClient.getBalance(signal);
      gameContextLogger.debug('✅ Wallet and vault data received:', {
        wallet: data.wallet,
        vault: data.vault,
        username: data.username
      });

      setPlayer(data);
      if (data.username && data.username !== username) {
        gameContextLogger.debug('👤 Username mismatch in player data, updating session:', {
          stored: username,
          received: data.username
        });
        apiClient.setSession(data.username);
        setUsername(data.username);
      }
      setError(null);
    } catch (err) {
      if (err instanceof Error && err.name === 'CanceledError') {
        gameContextLogger.debug('⏹️ Wallet and vault refresh canceled');
        return;
      }

      gameContextLogger.error('❌ Wallet and vault refresh failed:', err);
      const errorMessage = getActionErrorMessage('refresh-balance', err);

      // Only show player data refresh errors if they're auth-related
      if (errorMessage.toLowerCase().includes('session') || errorMessage.toLowerCase().includes('login')) {
        setError(errorMessage);
        logout();
      }
    }
  }, [username, logout]);

  const claimBonus = useCallback(async () => {
    gameContextLogger.debug('🎯 GameContext claimBonus called');

    // Check token directly instead of relying on stale state      // Ensure authentication state is correct
    if (!isAuthenticated) {
      gameContextLogger.debug('🔄 Setting authenticated to true after token check');
      setIsAuthenticated(true);
    }

    try {
      gameContextLogger.debug('🔄 Setting loading to true');
      setLoading(true);
      gameContextLogger.debug('📞 Calling apiClient.claimDailyBonus()...');
      await apiClient.claimDailyBonus();
      gameContextLogger.debug('✅ Claim bonus API call successful');

      // Trigger immediate dashboard refresh
      gameContextLogger.debug('🔄 Triggering dashboard refresh after bonus claim');
      triggerPoll('dashboard');

      if (onDashboardTrigger) {
        gameContextLogger.debug('🔄 Calling external dashboard trigger');
        onDashboardTrigger();
      }

      setError(null);
      gameContextLogger.debug('✅ Claim bonus completed successfully');
    } catch (err) {
      gameContextLogger.error('❌ Claim bonus failed:', err);
      const message = getActionErrorMessage('claim-bonus', err);
      gameContextLogger.debug('📝 Setting error message:', message);
      setError(message);

      // Handle auth errors
      if (message.toLowerCase().includes('session') || message.toLowerCase().includes('login')) {
        gameContextLogger.warn('🚪 Auth error in claim bonus, logging out');
        logout();
      }

      throw err;
    } finally {
      gameContextLogger.debug('🔄 Setting loading to false');
      setLoading(false);
    }
  }, [isAuthenticated, triggerPoll, logout, onDashboardTrigger]);

  const clearError = useCallback(() => {
    gameContextLogger.debug('🧹 Clearing game context error');
    setError(null);
  }, []);

  const setGlobalError = useCallback((message: string) => {
    gameContextLogger.debug('🚨 Setting global error message:', message);
    setError(message);
  }, []);

  const navigateAfterDelay = useCallback((path: string, delay: number = 1500) => {
    gameContextLogger.debug('🧭 Navigating after delay:', { path, delay });
    setTimeout(() => {
      gameContextLogger.debug('🧭 Executing delayed navigation to:', path);
      navigate(path);
    }, delay);
  }, [navigate]);

  const refreshRoundAvailability = useCallback(async (signal?: AbortSignal) => {
    const storedUsername = apiClient.getStoredUsername();
    if (!storedUsername) {
      setRoundAvailability(null);
      return;
    }

    try {
      const availability = await apiClient.getMemeMintRoundAvailability(signal);
      setRoundAvailability(availability);
    } catch (err) {
      if (axios.isCancel(err) || signal?.aborted) {
        return;
      }

      gameContextLogger.warn('⚠️ Failed to refresh round availability', err);
    }
  }, []);

  const fetchCopyHints = useCallback(async (roundId: string, signal?: AbortSignal): Promise<string[]> => {
    if (!roundId) {
      return [];
    }

    if (copyHintsRoundRef.current === roundId && copyRoundHints) {
      gameContextLogger.debug('?? Returning cached copy hints', { roundId });
      return copyRoundHints;
    }

    gameContextLogger.debug('?? Fetching AI copy hints for round', { roundId });

    try {
      const response = await apiClient.getCopyHints(roundId, signal);
      copyHintsRoundRef.current = roundId;
      setCopyRoundHints(response.hints);
      setError(null);
      gameContextLogger.debug('? Copy hints fetched successfully', { count: response.hints?.length ?? 0 });
      return response.hints;
    } catch (err) {
      if (axios.isCancel(err) || signal?.aborted) {
        gameContextLogger.debug('? Copy hint request canceled');
        return [];
      }

      gameContextLogger.error('? Fetch copy hints failed:', err);
      const errorMessage = getActionErrorMessage('fetch-copy-hints', err);
      setError(errorMessage);
      throw err;
    }
  }, [copyRoundHints, setError]);

  const flagCopyRound = useCallback(async (roundId: string): Promise<FlagCopyRoundResponse> => {
    gameContextLogger.debug('🚩 GameContext flagCopyRound called', { roundId }); try {
      gameContextLogger.debug('📞 Calling apiClient.flagCopyRound()...', { roundId });
      const response = await apiClient.flagCopyRound(roundId);
      gameContextLogger.info('✅ Copy round flagged successfully', { roundId, flagId: response.flag_id });
      await refreshDashboard();
      return response;
    } catch (err) {
      gameContextLogger.error('❌ Failed to flag copy round:', err);
      throw err;
    }
  }, [refreshDashboard]);

  const abandonRound = useCallback(async (roundId: string): Promise<AbandonRoundResponse> => {
    gameContextLogger.debug('🛑 GameContext abandonRound called', { roundId }); try {
      gameContextLogger.debug('📞 Calling apiClient.abandonRound()...', { roundId });
      const response = await apiClient.abandonRound(roundId);
      gameContextLogger.info('✅ Round abandoned successfully', {
        roundId,
        refundAmount: response.refund_amount,
        penaltyKept: response.penalty_kept,
      });
      await refreshDashboard();
      return response;
    } catch (err) {
      gameContextLogger.error('❌ Failed to abandon round:', err);
      throw err;
    }
  }, [refreshDashboard]);

  const startVoteRound = useCallback(
    async (signal?: AbortSignal): Promise<VoteRoundState> => {
      gameContextLogger.debug('🎯 GameContext startVoteRound called');

      try {
        setLoading(true);
        setError(null);
        const response = await apiClient.startMemeMintVoteRound(signal);
        setCurrentVoteRound(response);
<<<<<<< HEAD
=======
        await refreshRoundAvailability(signal);
>>>>>>> f462524b
        gameContextLogger.debug('✅ Start vote round API call successful:', {
          roundId: response.round_id,
          expiresAt: response.expires_at,
        });

        return response;
      } catch (err) {
        gameContextLogger.error('❌ Start vote round failed:', err);
        const errorMessage = getActionErrorMessage('start-vote', err);
        setError(errorMessage);
        throw err;
      } finally {
        setLoading(false);
      }
    },
<<<<<<< HEAD
    [],
=======
    [refreshRoundAvailability],
>>>>>>> f462524b
  );

  const claimPhrasesetPrize = useCallback(async (phrasesetId: string) => {
    gameContextLogger.debug('🎯 GameContext claimPhrasesetPrize called:', { phrasesetId }); if (!isAuthenticated) {
      gameContextLogger.debug('🔄 Setting authenticated to true after token check');
      setIsAuthenticated(true);
    }

    try {
      gameContextLogger.debug('📞 Calling apiClient.claimPhrasesetPrize...');
      await apiClient.claimPhrasesetPrize(phrasesetId);
      gameContextLogger.debug('✅ Claim phraseset prize API call successful');

      gameContextLogger.debug('🔄 Triggering dashboard refresh after claiming phraseset prize');
      triggerPoll('dashboard');

      if (onDashboardTrigger) {
        gameContextLogger.debug('🔄 Calling external dashboard trigger');
        onDashboardTrigger();
      }

      setError(null);
      gameContextLogger.debug('✅ Claim phraseset prize completed successfully');
    } catch (err) {
      gameContextLogger.error('❌ Claim phraseset prize failed:', err);
      const errorMessage = getActionErrorMessage('claim-prize', err);
      gameContextLogger.debug('📝 Setting error message:', errorMessage);
      setError(errorMessage);
      throw err;
    }
  }, [isAuthenticated, triggerPoll, onDashboardTrigger]);

  const submitVote = useCallback(
    async (roundId: string, captionId: string, signal?: AbortSignal): Promise<VoteResult> => {
      const voteResult = await apiClient.submitMemeMintVote(roundId, captionId, signal);
<<<<<<< HEAD
      await refreshDashboard(signal);
      return voteResult;
    },
    [refreshDashboard],
=======
      await refreshRoundAvailability(signal);
      await refreshDashboard(signal);
      return voteResult;
    },
    [refreshDashboard, refreshRoundAvailability],
>>>>>>> f462524b
  );

  const submitCaption = useCallback(
    async (
      payload: { text: string; parent_caption_id?: string },
      signal?: AbortSignal,
    ): Promise<CaptionSubmissionState> => {
      const captionState = await apiClient.submitCaption(payload, signal);
<<<<<<< HEAD
      await refreshDashboard(signal);
      return captionState;
    },
    [refreshDashboard],
=======
      await refreshRoundAvailability(signal);
      await refreshDashboard(signal);
      return captionState;
    },
    [refreshDashboard, refreshRoundAvailability],
>>>>>>> f462524b
  );

  const updateActiveRound = useCallback((roundData: ActiveRound) => {
    gameContextLogger.debug('🔄 Updating active round manually:', roundData);
    setActiveRound(roundData);
  }, []);

  // Set up smart polling when authenticated
  useEffect(() => {
    if (!isAuthenticated) {
      gameContextLogger.debug('🛑 Stopping all polling due to unauthenticated state');
      stopPoll('dashboard');
      stopPoll('balance');
      stopPoll('round-availability');
      return;
    }

    gameContextLogger.debug('🔄 Starting smart polling for dashboard and balance');
    // Start dashboard polling with smart intervals
    startPoll(PollConfigs.DASHBOARD, async () => {
      await refreshDashboard();
    });

    // Start balance polling with longer intervals
    startPoll(PollConfigs.BALANCE_REFRESH, async () => {
      await refreshBalance();
    });

    // Keep MemeMint availability fresh for the dashboard CTA
    startPoll(PollConfigs.ROUND_AVAILABILITY, async () => {
      await refreshRoundAvailability();
    });

    // Cleanup function
    return () => {
      gameContextLogger.debug('🛑 Cleaning up polling on unmount');
      stopPoll('dashboard');
      stopPoll('balance');
      stopPoll('round-availability');
    };
  }, [isAuthenticated, startPoll, stopPoll, refreshDashboard, refreshBalance, refreshRoundAvailability]);

  // Initial dashboard load - only once when authenticated changes
  const hasInitialLoadRef = useRef(false);
  useEffect(() => {
    if (!isAuthenticated) {
      hasInitialLoadRef.current = false;
      return;
    }

    // Prevent duplicate loads in React StrictMode
    if (hasInitialLoadRef.current) return;
    hasInitialLoadRef.current = true;

    gameContextLogger.debug('🚀 Performing initial dashboard load');
    const controller = new AbortController();
    refreshDashboard(controller.signal);

    return () => controller.abort();
  }, [isAuthenticated, refreshDashboard]);

  // Handle bfcache restoration (mobile browsers)
  useEffect(() => {
    const controller = new AbortController();

    const handleBfcacheRestore = () => {
      gameContextLogger.debug('🔄 Bfcache restore detected, resetting initial load guard');
      hasInitialLoadRef.current = false;

      // Trigger immediate dashboard refresh
      if (isAuthenticated) {
        gameContextLogger.debug('🚀 Performing dashboard refresh after bfcache restore');
        refreshDashboard(controller.signal).catch((err) => {
          if (controller.signal.aborted) return;
          gameContextLogger.error('❌ Failed to refresh dashboard after bfcache restore:', err);
        });
      }
    };

    window.addEventListener('bfcache-restore', handleBfcacheRestore);

    return () => {
      controller.abort();
      window.removeEventListener('bfcache-restore', handleBfcacheRestore);
    };
  }, [isAuthenticated, refreshDashboard]);

  const state: GameState = {
    isAuthenticated,
    username,
    player,
    activeRound,
    currentVoteRound,
    currentCaptionRound,
    pendingResults,
    phrasesetSummary,
    unclaimedResults,
    roundAvailability,
    copyRoundHints,
    loading,
    error,
    sessionState,
    visitorId,
  };

  const actions: GameActions = {
    startSession,
    logout,
    refreshDashboard,
    refreshBalance,
    refreshRoundAvailability,
    claimBonus,
    clearError,
    setGlobalError,
    navigateAfterDelay,
    fetchCopyHints,
    flagCopyRound,
    abandonRound,
    startVoteRound,
    submitVote,
    submitCaption,
    claimPhrasesetPrize,
    updateActiveRound,
  };

  const value: GameContextType = {
    state,
    actions,
  };

  return <GameContext.Provider value={value}>{children}</GameContext.Provider>;
};

// Main hook - returns structured API
export const useGame = (): GameContextType => {
  const context = useContext(GameContext);
  if (!context) {
    throw new Error('useGame must be used within a GameProvider');
  }
  return context;
};<|MERGE_RESOLUTION|>--- conflicted
+++ resolved
@@ -50,11 +50,6 @@
   claimBonus: () => Promise<void>;
   clearError: () => void;
   navigateAfterDelay: (path: string, delay?: number) => void;
-<<<<<<< HEAD
-  startPromptRound: () => Promise<void>;
-  startCopyRound: () => Promise<void>;
-=======
->>>>>>> f462524b
   startVoteRound: (signal?: AbortSignal) => Promise<VoteRoundState>;
   submitVote: (roundId: string, captionId: string, signal?: AbortSignal) => Promise<VoteResult>;
   submitCaption: (
@@ -387,16 +382,7 @@
       if (data.round_availability) {
         setRoundAvailability(data.round_availability);
       } else {
-<<<<<<< HEAD
-        try {
-          const availability = await apiClient.getMemeMintRoundAvailability(signal);
-          setRoundAvailability(availability);
-        } catch (availabilityErr) {
-          gameContextLogger.warn('Failed to refresh round availability', availabilityErr);
-        }
-=======
         refreshRoundAvailability(signal);
->>>>>>> f462524b
       }
       setError(null);
 
@@ -616,10 +602,7 @@
         setError(null);
         const response = await apiClient.startMemeMintVoteRound(signal);
         setCurrentVoteRound(response);
-<<<<<<< HEAD
-=======
         await refreshRoundAvailability(signal);
->>>>>>> f462524b
         gameContextLogger.debug('✅ Start vote round API call successful:', {
           roundId: response.round_id,
           expiresAt: response.expires_at,
@@ -635,11 +618,7 @@
         setLoading(false);
       }
     },
-<<<<<<< HEAD
-    [],
-=======
     [refreshRoundAvailability],
->>>>>>> f462524b
   );
 
   const claimPhrasesetPrize = useCallback(async (phrasesetId: string) => {
@@ -675,18 +654,11 @@
   const submitVote = useCallback(
     async (roundId: string, captionId: string, signal?: AbortSignal): Promise<VoteResult> => {
       const voteResult = await apiClient.submitMemeMintVote(roundId, captionId, signal);
-<<<<<<< HEAD
-      await refreshDashboard(signal);
-      return voteResult;
-    },
-    [refreshDashboard],
-=======
       await refreshRoundAvailability(signal);
       await refreshDashboard(signal);
       return voteResult;
     },
     [refreshDashboard, refreshRoundAvailability],
->>>>>>> f462524b
   );
 
   const submitCaption = useCallback(
@@ -695,18 +667,11 @@
       signal?: AbortSignal,
     ): Promise<CaptionSubmissionState> => {
       const captionState = await apiClient.submitCaption(payload, signal);
-<<<<<<< HEAD
-      await refreshDashboard(signal);
-      return captionState;
-    },
-    [refreshDashboard],
-=======
       await refreshRoundAvailability(signal);
       await refreshDashboard(signal);
       return captionState;
     },
     [refreshDashboard, refreshRoundAvailability],
->>>>>>> f462524b
   );
 
   const updateActiveRound = useCallback((roundData: ActiveRound) => {
