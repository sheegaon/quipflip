import React, { useCallback, useState } from 'react';
import { useLocation, useNavigate } from 'react-router-dom';
import { useGame } from '../contexts/GameContext';
import { extractErrorMessage } from '../api/client';
import type {
  VoteRoundState,
  VoteResult,
} from '../api/types';
import { CurrencyDisplay } from '../components/CurrencyDisplay';

interface CaptionLocationState {
  round?: VoteRoundState;
  voteResult?: VoteResult | null;
}

export const CaptionRound: React.FC = () => {
  const navigate = useNavigate();
  const locationState = (useLocation().state as CaptionLocationState) || {};
  const { actions, state } = useGame();
  
  // Get round from location state or from GameContext current vote round
  const round = locationState.round || state.currentVoteRound;

  const [captionText, setCaptionText] = useState('');
  const [isSubmitting, setIsSubmitting] = useState(false);
  const [hasSubmitted, setHasSubmitted] = useState(false);
  const [isStartingRound, setIsStartingRound] = useState(false);
  const [error, setError] = useState<string | null>(null);
  const [successMessage, setSuccessMessage] = useState<string | null>(null);

  // Get caption cost from round availability
  const freeCaptionAvailable = (state.roundAvailability?.free_captions_remaining ?? 0) > 0;
  const captionCost = freeCaptionAvailable ? 0 : (state.roundAvailability?.caption_submission_cost ?? 10);
  const voteCost = state.roundAvailability?.round_entry_cost ?? 5;

  if (!round) {
    return (
      <div className="min-h-screen bg-quip-cream bg-pattern flex items-center justify-center p-4">
        <div className="tile-card p-6 max-w-lg text-center">
          <p className="text-lg text-quip-navy font-display mb-4">No active caption round.</p>
          <button
            onClick={() => navigate('/dashboard')}
            className="bg-quip-orange hover:bg-quip-orange-deep text-white font-semibold px-4 py-2 rounded-tile"
          >
            Return to dashboard
          </button>
        </div>
      </div>
    );
  }

  const handleSubmit = async () => {
    console.log('🔘 Submit button clicked', {
      captionText,
      isSubmitting,
      hasRound: !!round,
      currentVoteRound: state.currentVoteRound?.round_id
    });

    if (!captionText.trim() || isSubmitting) {
      console.log('⏭️ Submit blocked', { isEmpty: !captionText.trim(), isSubmitting });
      return;
    }

    setIsSubmitting(true);
    setError(null);
    setSuccessMessage(null);

    try {
      const payload = {
        round_id: round.round_id,
        text: captionText.trim(),
      };

      console.log('📤 Submitting caption...', payload);
      const result = await actions.submitCaption(payload);
      console.log('✅ Caption submitted successfully', result);

      setSuccessMessage('Caption submitted!');
      setHasSubmitted(true);
    } catch (err) {
      console.error('❌ Caption submission failed:', err);
      setError(extractErrorMessage(err) || 'Unable to submit caption right now.');
    } finally {
      setIsSubmitting(false);
      console.log('🔓 isSubmitting set to false');
    }
  };

<<<<<<< HEAD
  const handlePlayAgain = useCallback(async () => {
=======
  const handlePlayAgain = async () => {
>>>>>>> b005deec
    console.log('🔄 Play again clicked');
    setError(null);
    setIsStartingRound(true);

    try {
      const newRound = await actions.startVoteRound();
      navigate('/game/vote', { state: { round: newRound } });
    } catch (err) {
      console.error('❌ Failed to start new round from caption page:', err);
      setError(extractErrorMessage(err) || 'Unable to start a new round. Please try again.');
    } finally {
      setIsStartingRound(false);
    }
<<<<<<< HEAD
  }, [actions, navigate]);
=======
  };
>>>>>>> b005deec

  return (
    <div className="min-h-screen bg-quip-cream bg-pattern flex items-center justify-center p-4">
      <div className="max-w-5xl w-full tile-card p-6 md:p-10">
        <div className="flex flex-col md:flex-row gap-6 md:items-start">
          <img
            src={round.image_url}
            alt={round.attribution_text || 'Meme image'}
            className="w-full md:w-1/2 rounded-tile border-2 border-quip-navy max-h-96 object-contain bg-white"
          />
          <div className="flex-1 space-y-4">
            <div>
              <p className="text-sm text-quip-teal uppercase tracking-wide">Create a caption</p>
              <h1 className="text-3xl font-display font-bold text-quip-navy">Add your own spin</h1>
            </div>

            {error && (
              <div className="p-3 bg-red-100 border border-red-400 text-red-700 rounded">{error}</div>
            )}
            {successMessage && (
              <div className="p-3 bg-green-100 border border-green-400 text-green-800 rounded">{successMessage}</div>
            )}

            <div>
              <label className="block text-sm text-quip-teal mb-2" htmlFor="caption-input">
                Caption (240 characters max)
              </label>
              <textarea
                id="caption-input"
                maxLength={240}
                value={captionText}
                onChange={(e) => setCaptionText(e.target.value)}
                disabled={hasSubmitted || isSubmitting}
                className="tutorial-prompt-input tutorial-copy-input w-full border-2 border-quip-navy rounded-tile p-3 focus:outline-none focus:ring-2 focus:ring-quip-teal"
                rows={4}
                placeholder="Write your caption for this image"
              />
              <div className="text-right text-sm text-quip-teal mt-1">{captionText.length}/240</div>
            </div>

            <div className="flex items-center justify-between">
              <div className="text-sm text-quip-teal flex items-center gap-2">
                {freeCaptionAvailable && <span className="text-quip-teal font-semibold">Free caption available</span>}
              </div>
              <div className="flex gap-3">
                {hasSubmitted ? (
                  <button
                    onClick={handlePlayAgain}
                    disabled={isStartingRound}
                    className="border-2 border-quip-navy text-quip-navy font-semibold px-4 py-2 rounded-tile hover:bg-quip-navy hover:text-white transition-colors flex items-center gap-2 disabled:opacity-60 disabled:cursor-not-allowed"
                  >
                    <span>Play again</span>
                    <CurrencyDisplay amount={voteCost} iconClassName="w-4 h-4" textClassName="font-semibold" />
                  </button>
                ) : (
                  <button
                    onClick={handleSubmit}
                    disabled={isSubmitting || !captionText.trim()}
                    className="bg-quip-orange hover:bg-quip-orange-deep text-white font-semibold px-4 py-2 rounded-tile disabled:opacity-60 flex items-center gap-2"
                  >
                    <span>{isSubmitting ? 'Submitting...' : 'Submit Caption'}</span>
                    <CurrencyDisplay amount={captionCost} iconClassName="w-4 h-4" textClassName="font-semibold" />
                  </button>
                )}
              </div>
            </div>
          </div>
        </div>
      </div>
    </div>
  );
};

export default CaptionRound;<|MERGE_RESOLUTION|>--- conflicted
+++ resolved
@@ -87,11 +87,7 @@
     }
   };
 
-<<<<<<< HEAD
-  const handlePlayAgain = useCallback(async () => {
-=======
   const handlePlayAgain = async () => {
->>>>>>> b005deec
     console.log('🔄 Play again clicked');
     setError(null);
     setIsStartingRound(true);
@@ -105,11 +101,7 @@
     } finally {
       setIsStartingRound(false);
     }
-<<<<<<< HEAD
-  }, [actions, navigate]);
-=======
   };
->>>>>>> b005deec
 
   return (
     <div className="min-h-screen bg-quip-cream bg-pattern flex items-center justify-center p-4">
