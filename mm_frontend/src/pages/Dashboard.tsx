--- conflicted
+++ resolved
@@ -1,12 +1,7 @@
-<<<<<<< HEAD
 import React, { useCallback, useEffect, useMemo, useState, useRef } from 'react';
 import { useNavigate, useLocation } from 'react-router-dom';
 import { useGame } from '../contexts/GameContext';
 import { useTutorial } from '../contexts/TutorialContext';
-=======
-import React, { useEffect, useState } from 'react';
-import { useNavigate } from 'react-router-dom';
->>>>>>> bb4b820d
 import apiClient, { extractErrorMessage } from '../api/client';
 import { useGame } from '../contexts/GameContext';
 import { Header } from '../components/Header';
@@ -16,7 +11,6 @@
 import type { MemeVoteRound } from '../api/types';
 
 export const Dashboard: React.FC = () => {
-<<<<<<< HEAD
   const { state, actions } = useGame();
 
   // Load mode from localStorage, defaulting to 'live'
@@ -37,8 +31,6 @@
   const { refreshDashboard, clearError, abandonRound } = actions;
   const { startTutorial, skipTutorial } = useTutorial();
   const endPartyMode = () => {};
-=======
->>>>>>> bb4b820d
   const navigate = useNavigate();
   const { state, actions } = useGame();
   const { player } = state;
