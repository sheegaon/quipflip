import React, { useEffect, useMemo, useState } from 'react';
import { useLocation, useNavigate } from 'react-router-dom';
import apiClient, { extractErrorMessage } from '../api/client';
import { useGame } from '../contexts/GameContext';
import { Timer } from '../components/Timer';
import { LoadingSpinner } from '../components/LoadingSpinner';
import type { MemeCaptionOption, MemeVoteResult, MemeVoteRound } from '../api/types';
import { CurrencyDisplay } from '../components/CurrencyDisplay';
<<<<<<< HEAD
import { PhraseRecapCard } from '../components/PhraseRecapCard';
import { useTimer } from '../hooks/useTimer';
import { getRandomMessage, loadingMessages } from '../utils/brandedMessages';
import type { VoteResponse, VoteState, PhrasesetDetails } from '../api/types';
import { voteRoundLogger } from '../utils/logger';
import { VoteRoundIcon } from '../components/icons/RoundIcons';
import { HomeIcon } from '../components/icons/NavigationIcons';
import { usePartyNavigation } from '../hooks/usePartyNavigation';

export const VoteRound: React.FC = () => {
  const { state, actions } = useGame();
  const { activeRound, roundAvailability } = state;
  const { refreshDashboard } = actions;
  const partyState = { isPartyMode: false, sessionId: null as string | null };
  const partyActions = {
    endPartyMode: () => {},
    setCurrentStep: (_step: unknown) => {},
    updateFromPartyContext: (_context: unknown) => {},
  };
=======

interface VoteLocationState {
  round?: MemeVoteRound;
}

export const VoteRound: React.FC = () => {
>>>>>>> bb4b820d
  const navigate = useNavigate();
  const location = useLocation();
  const { state: gameState, actions } = useGame();
  const { refreshDashboard } = actions;
  const locationState = (location.state as VoteLocationState) || {};

  const [round, setRound] = useState<MemeVoteRound | null>(locationState.round ?? null);
  const [error, setError] = useState<string | null>(null);
  const [isSubmitting, setIsSubmitting] = useState(false);
<<<<<<< HEAD
  const [voteResult, setVoteResult] = useState<VoteResponse | null>(null);
  const [headingMessage, setHeadingMessage] = useState<string | null>(null);
  const [feedbackMessage, setFeedbackMessage] = useState<string | null>(null);
  const [phrasesetDetails, setPhrasesetDetails] = useState<PhrasesetDetails | null>(null);
  const [loadingDetails, setLoadingDetails] = useState(false);
  const [showDetails, setShowDetails] = useState(false);

  const roundData = activeRound?.round_type === 'vote' ? activeRound.state as VoteState : null;
  const { isExpired } = useTimer(roundData?.expires_at || null);

  const partyResultsPath = '/party/results';

  // Get dynamic values from config or use defaults
  const voteCost = roundAvailability?.vote_cost || 10;
  const votePayoutCorrect = roundAvailability?.vote_payout_correct || 20;
  const netGain = votePayoutCorrect - voteCost;

  // Redirect if already submitted
  useEffect(() => {
    if (roundData?.status === 'submitted') {
      if (partyState.isPartyMode) {
        partyActions.endPartyMode();
        navigate(partyResultsPath);
      } else {
        navigate('/dashboard');
      }
    }
  }, [navigate, partyActions, partyResultsPath, partyState.isPartyMode, roundData?.status]);

  // Redirect if no active vote round - but NOT during the submission process
  useEffect(() => {
    if (!activeRound || activeRound.round_type !== 'vote') {
      // Don't start a new round if we're showing heading message or vote result
      if (headingMessage || voteResult) {
        return;
      }

      // Add a small delay to prevent race conditions during navigation
      const timeoutId = setTimeout(() => {
        // Redirect to dashboard instead of starting new rounds
        if (partyState.isPartyMode) {
          partyActions.endPartyMode();
          navigate(partyResultsPath);
        } else {
          navigate('/dashboard');
        }
      }, 100);

      return () => clearTimeout(timeoutId);
    }
  }, [activeRound, headingMessage, navigate, partyActions, partyResultsPath, partyState.isPartyMode, voteResult]);

  const navigateAfterVote = useCallback(() => {
    navigateToResults();
  }, [navigateToResults]);

  const partyOverlay = null;
=======
  const [result, setResult] = useState<MemeVoteResult | null>(null);
>>>>>>> bb4b820d

  useEffect(() => {
    if (!round && gameState.activeRound && (gameState.activeRound.state as any)?.meme) {
      setRound(gameState.activeRound.state as unknown as MemeVoteRound);
    }
  }, [gameState.activeRound, round]);

  const selectedCaption = useMemo(() => {
    if (!round || !result) return null;
    return round.captions.find((c) => c.caption_id === result.selected_caption_id) ?? null;
  }, [result, round]);

  const handleVote = async (caption: MemeCaptionOption) => {
    if (!round || isSubmitting) return;
    setIsSubmitting(true);
    setError(null);
    try {
      const voteResult = await apiClient.submitMemeVote(round.round_id, caption.caption_id);
      setResult(voteResult);
      await refreshDashboard();
    } catch (err) {
      setError(extractErrorMessage(err) || 'Unable to submit your vote. Please try again.');
    } finally {
      setIsSubmitting(false);
    }
  };

  const goToCaption = () => {
    if (!round) return;
    navigate('/caption', { state: { round, voteResult: result } });
  };

  const goToResults = () => {
    navigate('/results', { state: { round, voteResult: result } });
  };

  if (!round) {
    return (
      <div className="min-h-screen bg-quip-cream bg-pattern flex items-center justify-center">
        <LoadingSpinner isLoading message="Loading your meme..." />
      </div>
    );
  }

  if (result) {
    return (
      <div className="min-h-screen bg-quip-cream bg-pattern flex items-center justify-center p-4">
        <div className="max-w-4xl w-full tile-card p-6 md:p-10">
          <div className="flex flex-col md:flex-row gap-6 md:items-start">
            <img
              src={round.meme.image_url}
              alt={round.meme.alt_text || 'Meme image'}
              className="w-full md:w-1/2 rounded-tile border-2 border-quip-navy"
            />
            <div className="flex-1 space-y-4">
              <p className="text-sm text-quip-teal uppercase tracking-wide">Your vote is in!</p>
              <h1 className="text-3xl font-display font-bold text-quip-navy">Thanks for playing</h1>
              {selectedCaption && (
                <div className="p-4 border-2 border-quip-teal rounded-tile bg-white">
                  <p className="text-sm text-quip-teal mb-1">You chose</p>
                  <p className="text-xl font-display text-quip-navy">{selectedCaption.text}</p>
                </div>
              )}
              <div className="p-4 border-2 border-quip-orange rounded-tile bg-white inline-flex gap-2 items-center">
                <span className="text-quip-navy font-semibold">Payout</span>
                <CurrencyDisplay amount={result.payout} />
              </div>
              <div className="flex flex-wrap gap-3 pt-2">
                <button
                  onClick={goToCaption}
                  className="bg-quip-teal hover:bg-quip-turquoise text-white font-semibold px-4 py-2 rounded-tile"
                >
                  Add your caption
                </button>
                <button
                  onClick={goToResults}
                  className="bg-quip-orange hover:bg-quip-orange-deep text-white font-semibold px-4 py-2 rounded-tile"
                >
                  See round results
                </button>
                <button
                  onClick={() => navigate('/dashboard')}
                  className="border-2 border-quip-navy text-quip-navy font-semibold px-4 py-2 rounded-tile"
                >
                  Play again
                </button>
              </div>
            </div>
          </div>
        </div>
      </div>
    );
  }

  return (
    <div className="min-h-screen bg-quip-cream bg-pattern flex items-center justify-center p-4">
      <div className="max-w-5xl w-full tile-card p-6 md:p-10">
        <div className="flex flex-col md:flex-row gap-6 md:items-start">
          <img
            src={round.meme.image_url}
            alt={round.meme.alt_text || 'Meme image'}
            className="w-full md:w-1/2 rounded-tile border-2 border-quip-navy"
          />
          <div className="flex-1">
            <div className="flex items-center justify-between mb-4">
              <div>
                <p className="text-sm text-quip-teal uppercase tracking-wide">Vote for your favorite</p>
                <h1 className="text-3xl font-display font-bold text-quip-navy">Which caption wins?</h1>
              </div>
              {round.expires_at && <Timer expiresAt={round.expires_at} />}
            </div>

            {error && (
              <div className="mb-4 p-4 bg-red-100 border border-red-400 text-red-700 rounded">
                {error}
              </div>
            )}

            <div className="grid grid-cols-1 md:grid-cols-2 gap-4">
              {round.captions.map((caption) => (
                <button
                  key={caption.caption_id}
                  onClick={() => handleVote(caption)}
                  disabled={isSubmitting}
                  className="text-left bg-white border-2 border-quip-orange hover:border-quip-orange-deep rounded-tile p-4 shadow-tile-sm hover:shadow-tile transition-all disabled:opacity-60"
                >
                  <p className="text-lg font-display text-quip-navy">{caption.text}</p>
                  {caption.author && (
                    <p className="text-xs text-quip-teal mt-2">by {caption.author}</p>
                  )}
                </button>
              ))}
            </div>
          </div>
        </div>
      </div>
    </div>
  );
};

export default VoteRound;<|MERGE_RESOLUTION|>--- conflicted
+++ resolved
@@ -6,7 +6,6 @@
 import { LoadingSpinner } from '../components/LoadingSpinner';
 import type { MemeCaptionOption, MemeVoteResult, MemeVoteRound } from '../api/types';
 import { CurrencyDisplay } from '../components/CurrencyDisplay';
-<<<<<<< HEAD
 import { PhraseRecapCard } from '../components/PhraseRecapCard';
 import { useTimer } from '../hooks/useTimer';
 import { getRandomMessage, loadingMessages } from '../utils/brandedMessages';
@@ -15,6 +14,10 @@
 import { VoteRoundIcon } from '../components/icons/RoundIcons';
 import { HomeIcon } from '../components/icons/NavigationIcons';
 import { usePartyNavigation } from '../hooks/usePartyNavigation';
+
+interface VoteLocationState {
+  round?: MemeVoteRound;
+}
 
 export const VoteRound: React.FC = () => {
   const { state, actions } = useGame();
@@ -26,14 +29,6 @@
     setCurrentStep: (_step: unknown) => {},
     updateFromPartyContext: (_context: unknown) => {},
   };
-=======
-
-interface VoteLocationState {
-  round?: MemeVoteRound;
-}
-
-export const VoteRound: React.FC = () => {
->>>>>>> bb4b820d
   const navigate = useNavigate();
   const location = useLocation();
   const { state: gameState, actions } = useGame();
@@ -43,16 +38,7 @@
   const [round, setRound] = useState<MemeVoteRound | null>(locationState.round ?? null);
   const [error, setError] = useState<string | null>(null);
   const [isSubmitting, setIsSubmitting] = useState(false);
-<<<<<<< HEAD
-  const [voteResult, setVoteResult] = useState<VoteResponse | null>(null);
-  const [headingMessage, setHeadingMessage] = useState<string | null>(null);
-  const [feedbackMessage, setFeedbackMessage] = useState<string | null>(null);
-  const [phrasesetDetails, setPhrasesetDetails] = useState<PhrasesetDetails | null>(null);
-  const [loadingDetails, setLoadingDetails] = useState(false);
-  const [showDetails, setShowDetails] = useState(false);
-
-  const roundData = activeRound?.round_type === 'vote' ? activeRound.state as VoteState : null;
-  const { isExpired } = useTimer(roundData?.expires_at || null);
+  const [result, setResult] = useState<MemeVoteResult | null>(null);
 
   const partyResultsPath = '/party/results';
 
@@ -80,31 +66,6 @@
       if (headingMessage || voteResult) {
         return;
       }
-
-      // Add a small delay to prevent race conditions during navigation
-      const timeoutId = setTimeout(() => {
-        // Redirect to dashboard instead of starting new rounds
-        if (partyState.isPartyMode) {
-          partyActions.endPartyMode();
-          navigate(partyResultsPath);
-        } else {
-          navigate('/dashboard');
-        }
-      }, 100);
-
-      return () => clearTimeout(timeoutId);
-    }
-  }, [activeRound, headingMessage, navigate, partyActions, partyResultsPath, partyState.isPartyMode, voteResult]);
-
-  const navigateAfterVote = useCallback(() => {
-    navigateToResults();
-  }, [navigateToResults]);
-
-  const partyOverlay = null;
-=======
-  const [result, setResult] = useState<MemeVoteResult | null>(null);
->>>>>>> bb4b820d
-
   useEffect(() => {
     if (!round && gameState.activeRound && (gameState.activeRound.state as any)?.meme) {
       setRound(gameState.activeRound.state as unknown as MemeVoteRound);
@@ -124,6 +85,79 @@
       const voteResult = await apiClient.submitMemeVote(round.round_id, caption.caption_id);
       setResult(voteResult);
       await refreshDashboard();
+      return () => clearTimeout(timeoutId);
+    }
+  }, [activeRound, headingMessage, navigate, partyActions, partyResultsPath, partyState.isPartyMode, voteResult]);
+
+  const navigateAfterVote = useCallback(() => {
+    navigateToResults();
+  }, [navigateToResults]);
+
+  const partyOverlay = null;
+
+  useEffect(() => {
+    if (!roundData) {
+      voteRoundLogger.debug('Vote round page mounted without active round');
+    } else {
+      voteRoundLogger.debug('Vote round page mounted', {
+        roundId: roundData.round_id,
+        expiresAt: roundData.expires_at,
+        status: roundData.status,
+        prompt: roundData.prompt_text,
+      });
+    }
+    }, [roundData]);
+
+  const handleVote = async (phrase: string) => {
+    if (!roundData || isSubmitting) return;
+
+    try {
+      setIsSubmitting(true);
+      setError(null);
+      voteRoundLogger.debug('Submitting vote', {
+        roundId: roundData.round_id,
+        phrasesetId: roundData.phraseset_id,
+        choice: phrase,
+      });
+      const result = await apiClient.submitVote(roundData.phraseset_id, phrase);
+
+      // Update party context if present
+      if (result.party_context && partyState.isPartyMode) {
+        partyActions.updateFromPartyContext(result.party_context);
+        voteRoundLogger.debug('Updated party context after vote submission', {
+          yourProgress: result.party_context.your_progress,
+        });
+      }
+
+      const heading = result.correct ? getRandomMessage('voteCorrectHeading') : getRandomMessage('voteIncorrectHeading');
+      setHeadingMessage(heading);
+      const feedback = result.correct ? getRandomMessage('voteCorrect') : getRandomMessage('voteIncorrect');
+      setFeedbackMessage(feedback);
+      setVoteResult(result);
+      voteRoundLogger.info('Vote submitted', {
+        roundId: roundData.round_id,
+        correct: result.correct,
+      });
+
+      // Refresh dashboard to clear the active round state
+      try {
+        voteRoundLogger.debug('Refreshing dashboard after vote submission');
+        await refreshDashboard();
+        voteRoundLogger.debug('Dashboard refreshed successfully after vote');
+      } catch (refreshErr) {
+        voteRoundLogger.warn('Failed to refresh dashboard after vote:', refreshErr);
+      }
+
+      // Fetch phraseset details to show vote information
+      try {
+        setLoadingDetails(true);
+        const details = await apiClient.getPhrasesetDetails(roundData.phraseset_id);
+        setPhrasesetDetails(details);
+      } catch (detailsErr) {
+        voteRoundLogger.warn('Failed to fetch phraseset details:', detailsErr);
+      } finally {
+        setLoadingDetails(false);
+      }
     } catch (err) {
       setError(extractErrorMessage(err) || 'Unable to submit your vote. Please try again.');
     } finally {
