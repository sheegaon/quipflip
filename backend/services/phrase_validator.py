--- conflicted
+++ resolved
@@ -124,17 +124,8 @@
         if norm1 == 0 or norm2 == 0:
             return 0.0
 
-<<<<<<< HEAD
-        similarity = dot_product / (norm1 * norm2)
-
-        # Clamp at zero so cosine similarity remains in the expected 0-1 range
-        # for phrase comparisons (we treat opposite vectors as unrelated).
-        return max(0.0, similarity)
-
-=======
         return dot_product / (norm1 * norm2)
 
->>>>>>> 5f879d19
     async def calculate_similarity(self, phrase1: str, phrase2: str) -> float:
         """Calculate similarity between two phrases using OpenAI embeddings with caching."""
 
