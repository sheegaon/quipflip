"""Phrase validation service with similarity checking."""
import asyncio
import os
import re
import math
import logging
from difflib import SequenceMatcher
from typing import Set

from sqlalchemy import select
from sqlalchemy.exc import IntegrityError
from sqlalchemy.ext.asyncio import AsyncSession

from backend.config import get_settings
from backend.database import AsyncSessionLocal
from backend.models.phrase_embedding import PhraseEmbedding
from backend.services.ai.openai_api import OpenAIAPIError, generate_embedding

logger = logging.getLogger(__name__)


def _parse_phrase(phrase: str) -> list[str]:
    """Parse phrase into individual words."""
    # Strip and normalize whitespace
    phrase = phrase.strip()
    phrase = re.sub(r'\s+', ' ', phrase)  # Replace multiple spaces with single space

    # Split into words
    words = phrase.split()
    return words


def _load_dictionary() -> Set[str]:
    """Load word list from file."""
    # Path relative to this file
    data_path = os.path.join(os.path.dirname(__file__), "../data/dictionary.txt")

    if not os.path.exists(data_path):
        logger.error(f"Dictionary file not found at: {data_path}")
        logger.error("Run: python scripts/download_dictionary.py")
        raise FileNotFoundError(f"Dictionary file not found: {data_path}")

    with open(data_path, "r") as f:
        return {line.strip().upper() for line in f if line.strip()}


class PhraseValidator:
    """Validates phrases against dictionary and similarity constraints."""

    # Common words that are allowed to be reused but don't count as significant
    COMMON_WORDS = {
        'A', 'I',
        'AN', 'IS', 'HE', 'IT', 'IF', 'IN', 'ON', 'AT', 'TO', 'OF', 'AS', 'OR', 'ME', 'MY', 'WE', 'US',
        'THE', 'SHE', 'HER', 'HIM', 'HIS', 'HERS', 'ITS', 'AND', 'BUT', 'FOR', 'NOR', 'YOU', 'ALL',
        'WHO', 'WHAT', 'WHEN', 'WHERE', 'WHY', 'HOW',
        'THIS', 'THAT', 'THEIR', 'THESE', 'THOSE', 'THEY',
        'YOUR', 'WITH', 'FROM', 'THEN', 'WHICH', 'WHILE'}

    # Significant words are those meeting the configured minimum length requirement
    # for overlap/similarity checks (default: 4 characters)

    def __init__(self):
        self.settings = get_settings()

        self.dictionary: Set[str] = _load_dictionary()
        logger.info(f"Loaded dictionary with {len(self.dictionary)} words")

        logger.info(f"Using OpenAI embedding model: {self.settings.embedding_model}")

    def common_words(self) -> Set[str]:
        """Get set of common words allowed to be reused."""
        return self.COMMON_WORDS.copy()

    async def _get_cached_embedding(
            self,
            phrase: str,
            session: AsyncSession,
    ) -> list[float] | None:
        """Return a cached embedding for the phrase if it exists."""

        normalized_phrase = phrase.strip().lower()
        stmt = select(PhraseEmbedding).where(
            PhraseEmbedding.phrase == normalized_phrase,
            PhraseEmbedding.model == self.settings.embedding_model,
        )

        result = await session.execute(stmt)
        cached = result.scalar_one_or_none()
        if cached:
            return cached.embedding

        return None

    async def _store_embedding(
            self,
            phrase: str,
            embedding: list[float],
            session: AsyncSession,
    ) -> None:
        """Persist a newly generated embedding for reuse."""

        record = PhraseEmbedding(
            phrase=phrase.strip().lower(),
            model=self.settings.embedding_model,
            provider="openai",
            embedding=embedding,
        )

        session.add(record)
        try:
            await session.commit()
        except IntegrityError:
            await session.rollback()
        else:
            await session.refresh(record)

    @staticmethod
    def _cosine_similarity(vector1: list[float], vector2: list[float]) -> float:
        """Compute cosine similarity between two vectors."""

        dot_product = sum(a * b for a, b in zip(vector1, vector2))
        norm1 = math.sqrt(sum(a * a for a in vector1))
        norm2 = math.sqrt(sum(b * b for b in vector2))

        if norm1 == 0 or norm2 == 0:
            return 0.0

        return dot_product / (norm1 * norm2)

    async def calculate_similarity(self, phrase1: str, phrase2: str) -> float:
        """Calculate similarity between two phrases using OpenAI embeddings with caching."""

        phrase1_normalized = phrase1.strip().lower()
        phrase2_normalized = phrase2.strip().lower()

        if not phrase1_normalized or not phrase2_normalized:
            return 0.0

        try:
            embedding1, embedding2 = await asyncio.gather(
                self._get_or_create_embedding(phrase1_normalized),
                self._get_or_create_embedding(phrase2_normalized),
            )

            similarity = self._cosine_similarity(embedding1, embedding2)
<<<<<<< HEAD
            logger.debug(
                f"Similarity between '{phrase1_normalized}' and "
                f"'{phrase2_normalized}': {similarity:.4f}"
=======
            logger.info(
                "Similarity between '%s' and '%s': %.4f",
                phrase1_normalized,
                phrase2_normalized,
                similarity,
>>>>>>> ffce5e8d
            )
            return float(similarity)
        except OpenAIAPIError as exc:
            logger.error(f"OpenAI similarity check failed: {exc}")
            return 0.0
        except Exception as exc:
            logger.error(f"Unexpected error calculating similarity: {exc}")
            return 0.0

    async def _get_or_create_embedding(
            self,
            phrase_normalized: str,
    ) -> list[float]:
        """Return a cached embedding or generate and store a new one."""

        async with AsyncSessionLocal() as session:
            embedding = await self._get_cached_embedding(phrase_normalized, session)

            if embedding is None:
                logger.info(
                    f"Requesting OpenAI embedding for phrase '{phrase_normalized}' "
                    f"using model {self.settings.embedding_model}"
                )
                embedding = await generate_embedding(
                    phrase_normalized,
                    model=self.settings.embedding_model,
                    timeout=self.settings.ai_timeout_seconds,
                )
                await self._store_embedding(phrase_normalized, embedding, session)

            return embedding

    def validate(self, phrase: str) -> tuple[bool, str]:
        """
        Validate a phrase for format and dictionary compliance.

        Args:
            phrase: The phrase to validate

        Returns:
            (is_valid, error_message)
        """
        # Normalize
        phrase = phrase.strip()

        # Check basic format
        if not phrase:
            return False, "Phrase cannot be empty"

        # Check minimum overall length (including spaces)
        if len(phrase) < 4:
            return False, "Phrase must be at least 4 characters"

        # Check overall length
        if len(phrase) > self.settings.phrase_max_length:
            return False, f"Phrase must be {self.settings.phrase_max_length} characters or less"

        # Check for valid characters (letters and spaces only)
        if not re.match(r'^[a-zA-Z\s]+$', phrase):
            return False, "Phrase must contain only letters A-Z and spaces"

        # Parse into words
        words = _parse_phrase(phrase)

        # Check word count
        if len(words) < self.settings.phrase_min_words:
            return False, f"Phrase must contain at least {self.settings.phrase_min_words} words"

        if len(words) > self.settings.phrase_max_words:
            return False, f"Phrase must contain at most {self.settings.phrase_max_words} words"

        # Validate each word
        has_significant = False
        for word in words:
            word_upper = word.upper()

            # Allow common words regardless of length or dictionary
            if word_upper in self.COMMON_WORDS:
                continue

            # Check word length (skip for connecting words)
            if len(word) < self.settings.phrase_min_char_per_word:
                return False, (f"Words must be at least {self.settings.phrase_min_char_per_word} characters "
                               f"(excluding 'A' and 'I')")

            if len(word) > self.settings.phrase_max_char_per_word:
                return False, f"Each word must be at most {self.settings.phrase_max_char_per_word} characters"

            # Check dictionary
            if word_upper not in self.dictionary:
                return False, f"Word '{word}' not in dictionary"

            has_significant = True

        if not has_significant:
            return False, "Phrase must contain at least one significant word"

        return True, ""

    def _extract_significant_words(self, phrase: str) -> Set[str]:
        """Extract significant (length-limited, uncommon) words from a phrase."""
        if not phrase:
            return set()

        words = re.findall(r"[a-zA-Z]+", phrase)
        min_length = self.settings.significant_word_min_length
        significant_words = set()

        for word in words:
            if len(word) >= min_length:
                word_upper = word.upper()
                # Exclude common words that are allowed to be reused
                if word_upper not in self.COMMON_WORDS:
                    significant_words.add(word.lower())

        return significant_words

    def _remove_common_endings(self, word: str) -> str:
        """Remove common English word endings for basic stemming."""
        endings = ['ING', 'ED', 'S', 'ES', 'LY', 'ER', 'EST', 'ION', 'TION', 'NESS', 'MENT', 'FUL', 'ABLE', 'IBLE']
        stemmed_word = word
        while True:
            original_word = stemmed_word
            for ending in endings:
                if stemmed_word.endswith(ending) and len(stemmed_word) > len(ending) + 2 and stemmed_word[:-len(ending)] in self.dictionary:
                    stemmed_word = stemmed_word[:-len(ending)]
                    break  # Restart the inner loop with the new stem
            if stemmed_word == original_word:
                # No ending was stripped in a full pass, so we're done
                break
        return stemmed_word

    def _are_words_too_similar(self, word1: str, word2: str) -> bool:
        """Determine if two words are too similar based on sequence matching."""
        # Remove common endings for basic stemming
        stem1 = self._remove_common_endings(word1)
        stem2 = self._remove_common_endings(word2)

        if stem1 == stem2:
            return True

        ratio = SequenceMatcher(None, stem1, stem2).ratio()
        return ratio >= self.settings.word_similarity_threshold

    def _check_significant_word_conflicts(self, phrase: str, comparisons: dict[str, str | None]) -> tuple[bool, str]:
        """Ensure phrase does not reuse or closely match significant words."""

        phrase_words = self._extract_significant_words(phrase)
        if not phrase_words:
            return True, ""

        for label, comparison_phrase in comparisons.items():
            if not comparison_phrase:
                continue

            comparison_words = self._extract_significant_words(comparison_phrase)
            if not comparison_words:
                continue

            overlap = phrase_words & comparison_words
            if overlap:
                word = next(iter(overlap)).upper()
                return False, f"Cannot reuse '{word}' from {label}"

            for phrase_word in phrase_words:
                for comparison_word in comparison_words:
                    if self._are_words_too_similar(phrase_word, comparison_word):
                        return False, f"Word '{phrase_word}' is too similar to the word {comparison_word} from {label}"

        return True, ""

    async def validate_prompt_phrase(self, phrase: str, prompt_text: str | None) -> tuple[bool, str]:
        """Validate a prompt submission against the originating prompt text."""

        is_valid, error = self.validate(phrase)
        if not is_valid:
            return False, error

        comparisons = {"prompt": prompt_text}
        is_valid, error = self._check_significant_word_conflicts(phrase, comparisons)
        if not is_valid:
            return False, error

        return True, ""

    async def validate_copy(self, phrase: str, original: str, other_copy: str | None = None, prompt: str | None = None
                            ) -> tuple[bool, str]:
        """
        Validate a copy phrase (includes duplicate and similarity checks).

        Args:
            phrase: The copy phrase to validate
            original: The original prompt phrase
            other_copy: The other copy phrase (if already submitted)
            prompt: The prompt text associated with the original submission

        Returns:
            (is_valid, error_message)
        """
        # First validate format and dictionary
        is_valid, error = self.validate(phrase)
        if not is_valid:
            return False, error

        # Normalize for comparison
        phrase_normalized = phrase.strip().upper()
        original_normalized = original.strip().upper()

        # Check for exact duplicate of original
        if phrase_normalized == original_normalized:
            return False, "Cannot submit the same phrase as original"

        # Check for exact duplicate of other copy
        if other_copy:
            other_copy_normalized = other_copy.strip().upper()
            if phrase_normalized == other_copy_normalized:
                return False, "Cannot submit the same phrase as other copy"

        # Ensure no significant word overlap with original, other copies, or prompt text
        comparisons: dict[str, str | None] = {"original phrase": original}
        if other_copy:
            comparisons["other copy"] = other_copy
        if prompt:
            comparisons["prompt"] = prompt

        is_valid, error = self._check_significant_word_conflicts(phrase, comparisons)
        if not is_valid:
            return False, error

        # Check similarity to original phrase
        try:
            similarity_to_original = await self.calculate_similarity(phrase, original)

            if similarity_to_original >= self.settings.similarity_threshold:
                return False, (
                    f"Phrase too similar to original "
                    f"(similarity: {similarity_to_original:.2f}, "
                    f"threshold: {self.settings.similarity_threshold})"
                )
        except Exception as e:
            logger.error(f"Similarity check to original failed: {e}")
            # If similarity check fails, be conservative and reject
            return False, "Unable to verify phrase uniqueness, please try a different phrase"

        # Check similarity to other copy if it exists
        if other_copy:
            try:
                similarity_to_other = await self.calculate_similarity(phrase, other_copy)

                if similarity_to_other >= self.settings.similarity_threshold:
                    return False, (
                        f"Phrase too similar to other copy "
                        f"(similarity: {similarity_to_other:.2f}, "
                        f"threshold: {self.settings.similarity_threshold})"
                    )
            except Exception as e:
                logger.error(f"Similarity check to other copy failed: {e}")
                # If similarity check fails, be conservative and reject
                return False, "Unable to verify phrase uniqueness, please try a different phrase"

        return True, ""

    def validate_backronym_words(
            self, words: list[str], target_letter_count: int
    ) -> tuple[bool, str]:
        """
        Validate backronym words for Initial Reaction game.

        Args:
            words: List of words forming the backronym
            target_letter_count: Expected number of words (should match word length)

        Returns:
            (is_valid, error_message)
        """
        # Check word count matches target
        if len(words) != target_letter_count:
            return (
                False,
                f"Expected {target_letter_count} words, got {len(words)}"
            )

        # Validate each word
        for i, word in enumerate(words):
            word_upper = word.strip().upper()

            # Check word length (2-15 characters)
            if not (2 <= len(word_upper) <= 15):
                return (
                    False,
                    f"Word '{word}' is {len(word_upper)} characters. "
                    f"Must be 2-15 characters."
                )

            # Check word contains only letters
            if not word_upper.isalpha():
                return (
                    False,
                    f"Word '{word}' contains non-letter characters"
                )

            # Check word exists in dictionary
            if word_upper not in self.dictionary:
                return (
                    False,
                    f"Word '{word}' is not in the dictionary"
                )

        logger.info(f"Backronym validated: {' '.join(words)}")
        return True, ""

# Singleton instance
_phrase_validator: PhraseValidator | None = None


def get_phrase_validator() -> PhraseValidator:
    """Get singleton phrase validator instance."""
    global _phrase_validator
    if _phrase_validator is None:
        _phrase_validator = PhraseValidator()
    return _phrase_validator<|MERGE_RESOLUTION|>--- conflicted
+++ resolved
@@ -143,18 +143,7 @@
             )
 
             similarity = self._cosine_similarity(embedding1, embedding2)
-<<<<<<< HEAD
-            logger.debug(
-                f"Similarity between '{phrase1_normalized}' and "
-                f"'{phrase2_normalized}': {similarity:.4f}"
-=======
-            logger.info(
-                "Similarity between '%s' and '%s': %.4f",
-                phrase1_normalized,
-                phrase2_normalized,
-                similarity,
->>>>>>> ffce5e8d
-            )
+            logger.info(f"Similarity between '{phrase1_normalized}' and '{phrase2_normalized}': {similarity:.4f}")
             return float(similarity)
         except OpenAIAPIError as exc:
             logger.error(f"OpenAI similarity check failed: {exc}")
