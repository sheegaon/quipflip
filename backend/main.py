"""FastAPI application entry point."""
from fastapi import FastAPI
from fastapi.middleware.cors import CORSMiddleware
import logging
from logging.handlers import RotatingFileHandler
import os
from pathlib import Path
from contextlib import asynccontextmanager

from backend.config import get_settings
from backend.services.phrase_validator import get_phrase_validator
from backend.services.prompt_seeder import auto_seed_prompts_if_empty
from backend.routers import health, player, rounds, phrasesets, prompt_feedback, auth, quests

# Create logs directory if it doesn't exist
logs_dir = Path("logs")
logs_dir.mkdir(exist_ok=True)

# Set up log file path (no timestamp - using rotation instead)
log_file = logs_dir / "quipflip.log"

# Print log file location to console immediately
print(f"Logging to: {log_file.absolute()}")

# Create rotating file handler (1MB max size, keep 10 backup files)
rotating_handler = RotatingFileHandler(log_file, maxBytes=1024*1024, backupCount=10)  # 1 MB
rotating_handler.setFormatter(logging.Formatter('%(asctime)s - %(name)s - %(levelname)s - %(message)s'))

# Configure logging with both console and rotating file handlers
# Force=True ensures we override any existing configuration (e.g., from uvicorn)
logging.basicConfig(
    level=logging.INFO,
    format='%(asctime)s - %(name)s - %(levelname)s - %(message)s',
    handlers=[
        # Console handler (stdout)
        logging.StreamHandler(),
        # Rotating file handler
        rotating_handler,
    ],
    force=True,
)

logger = logging.getLogger(__name__)

# Add the rotating file handler to the root logger explicitly
root_logger = logging.getLogger()
if not any(isinstance(h, RotatingFileHandler) for h in root_logger.handlers):
    root_logger.addHandler(rotating_handler)

# Configure Uvicorn's access logger to also write to our rotating log file
uvicorn_access_logger = logging.getLogger("uvicorn.access")
uvicorn_access_logger.setLevel(logging.INFO)
# Add rotating file handler to uvicorn access logger if it doesn't have one
if rotating_handler not in uvicorn_access_logger.handlers:
    uvicorn_access_logger.addHandler(rotating_handler)

# Test that logging is working
logger.info("=" * 100)
logger.info("*" * 36 + " Logging system initialized " + "*" * 36)
logger.info("=" * 100)


class SQLTransactionFilter(logging.Filter):
    def filter(self, record):
        # Only filter INFO level messages
        if record.levelno == logging.INFO and hasattr(record, 'getMessage'):
            message = record.getMessage()
<<<<<<< HEAD
            
            # Filter out ROLLBACK, BEGIN, and "generated in" messages completely
            if any(keyword in message for keyword in ['ROLLBACK', 'BEGIN', 'generated in']):
                return False
            
=======

            # Filter out ROLLBACK, BEGIN, and "generated in" messages completely
            if any(keyword in message for keyword in ['ROLLBACK', 'BEGIN', 'generated in']):
                return False

>>>>>>> 6c858a2c
            # Remove line breaks from SELECT statements but keep the message
            if 'SELECT' in message:
                # Replace newlines and multiple spaces with single spaces
                clean_message = ' '.join(message.split())
                # Modify the record's message
                record.msg = clean_message
                record.args = ()
<<<<<<< HEAD
        
=======

>>>>>>> 6c858a2c
        return True


# Apply the filter to SQLAlchemy engine logger
sqlalchemy_logger = logging.getLogger("sqlalchemy.engine.Engine")
sqlalchemy_logger.addFilter(SQLTransactionFilter())


settings = get_settings()


@asynccontextmanager
async def lifespan(app: FastAPI):
    """Manage application startup and shutdown tasks."""
    logger.info("=" * 60)
    logger.info("Quipflip API Starting")
    logger.info(f"Environment: {settings.environment}")
    logger.info(
        f"Database: {settings.database_url.split('@')[-1] if '@' in settings.database_url else 'SQLite'}"
    )
    logger.info(f"Redis: {'Enabled' if settings.redis_url else 'In-Memory Fallback'}")
    logger.info("=" * 60)

    # Initialize phrase validator
    try:
        validator = get_phrase_validator()
        logger.info(f"Phrase validator initialized with {len(validator.dictionary)} words")
    except Exception as e:
        logger.error(f"Failed to initialize phrase validator: {e}")
        logger.error("Run: python3 scripts/download_dictionary.py")

    # Auto-seed prompts if database is empty
    await auto_seed_prompts_if_empty()

    # Start AI backup cycle background task
    ai_backup_task = None
    try:
        import asyncio
        from backend.database import AsyncSessionLocal
        from backend.services.ai_service import AIService
<<<<<<< HEAD
        
=======

>>>>>>> 6c858a2c
        async def ai_backup_cycle():
            """Background task to run AI backup cycles."""
            while True:
                # Wait before first cycle
                await asyncio.sleep(settings.ai_backup_sleep_seconds)

                try:
                    async with AsyncSessionLocal() as db:
                        ai_service = AIService(db, validator)
<<<<<<< HEAD
                        
                        stats = await ai_service.run_backup_cycle()
                        if stats["copies_generated"] > 0 or stats["errors"] > 0:
                            logger.info(f"AI backup cycle completed: {stats}")
                        
=======

                        stats = await ai_service.run_backup_cycle()
                        if stats["copies_generated"] > 0 or stats["errors"] > 0:
                            logger.info(f"AI backup cycle completed: {stats}")

>>>>>>> 6c858a2c
                except Exception as e:
                    logger.error(f"AI backup cycle error: {e}")

        ai_backup_task = asyncio.create_task(ai_backup_cycle())
        logger.info(f"AI backup cycle task started (runs every {settings.ai_backup_sleep_seconds} seconds)")
<<<<<<< HEAD
        
=======

>>>>>>> 6c858a2c
    except Exception as e:
        logger.error(f"Failed to start AI backup cycle: {e}")

    try:
        yield
    finally:
        # Cancel AI backup task on shutdown
        if ai_backup_task:
            ai_backup_task.cancel()
            try:
                await ai_backup_task
            except asyncio.CancelledError:
                logger.info("AI backup cycle task cancelled")
<<<<<<< HEAD
        
=======

>>>>>>> 6c858a2c
        logger.info("Quipflip API Shutting Down")


# Create FastAPI app
app = FastAPI(
    title="Quipflip API",
    description="Phase 2 MVP - Phrase association game backend",
    version="1.1.0",
    lifespan=lifespan,
)

# CORS middleware with environment-based origins
allowed_origins = os.getenv("ALLOWED_ORIGINS", "").split(",")
if not allowed_origins or allowed_origins == [""]:
    # Default origins for development + production fallback
    allowed_origins = [
        "https://quipflip-amber.vercel.app",  # Your production frontend
        "http://localhost:5173",              # Vite dev server
        "http://localhost:3000",              # Alternative React dev server
        "http://127.0.0.1:5173",              # Alternative localhost format
        "http://127.0.0.1:3000",              # Alternative localhost format
    ]
app.add_middleware(
    CORSMiddleware,
    allow_origins=allowed_origins,
    allow_credentials=True,
    allow_methods=["GET", "POST", "PUT", "DELETE", "OPTIONS"],
    allow_headers=["*"],
)

# Import and register routers
app.include_router(health.router, tags=["health"])
app.include_router(auth.router, prefix="/auth", tags=["auth"])
app.include_router(player.router, prefix="/player", tags=["player"])
app.include_router(rounds.router, prefix="/rounds", tags=["rounds"])
app.include_router(prompt_feedback.router, prefix="/rounds", tags=["prompt_feedback"])
app.include_router(phrasesets.router, prefix="/phrasesets", tags=["phrasesets"])
app.include_router(quests.router, prefix="/quests", tags=["quests"])


@app.get("/")
async def root():
    """Root endpoint."""
    return {
        "message": "Quipflip API - Phase 2 MVP",
        "version": "1.1.0",
        "environment": settings.environment,
        "docs": "/docs",
    }<|MERGE_RESOLUTION|>--- conflicted
+++ resolved
@@ -65,19 +65,11 @@
         # Only filter INFO level messages
         if record.levelno == logging.INFO and hasattr(record, 'getMessage'):
             message = record.getMessage()
-<<<<<<< HEAD
-            
+
             # Filter out ROLLBACK, BEGIN, and "generated in" messages completely
             if any(keyword in message for keyword in ['ROLLBACK', 'BEGIN', 'generated in']):
                 return False
-            
-=======
-
-            # Filter out ROLLBACK, BEGIN, and "generated in" messages completely
-            if any(keyword in message for keyword in ['ROLLBACK', 'BEGIN', 'generated in']):
-                return False
-
->>>>>>> 6c858a2c
+
             # Remove line breaks from SELECT statements but keep the message
             if 'SELECT' in message:
                 # Replace newlines and multiple spaces with single spaces
@@ -85,11 +77,7 @@
                 # Modify the record's message
                 record.msg = clean_message
                 record.args = ()
-<<<<<<< HEAD
-        
-=======
-
->>>>>>> 6c858a2c
+
         return True
 
 
@@ -130,11 +118,7 @@
         import asyncio
         from backend.database import AsyncSessionLocal
         from backend.services.ai_service import AIService
-<<<<<<< HEAD
-        
-=======
-
->>>>>>> 6c858a2c
+
         async def ai_backup_cycle():
             """Background task to run AI backup cycles."""
             while True:
@@ -144,29 +128,17 @@
                 try:
                     async with AsyncSessionLocal() as db:
                         ai_service = AIService(db, validator)
-<<<<<<< HEAD
-                        
+
                         stats = await ai_service.run_backup_cycle()
                         if stats["copies_generated"] > 0 or stats["errors"] > 0:
                             logger.info(f"AI backup cycle completed: {stats}")
-                        
-=======
-
-                        stats = await ai_service.run_backup_cycle()
-                        if stats["copies_generated"] > 0 or stats["errors"] > 0:
-                            logger.info(f"AI backup cycle completed: {stats}")
-
->>>>>>> 6c858a2c
+
                 except Exception as e:
                     logger.error(f"AI backup cycle error: {e}")
 
         ai_backup_task = asyncio.create_task(ai_backup_cycle())
         logger.info(f"AI backup cycle task started (runs every {settings.ai_backup_sleep_seconds} seconds)")
-<<<<<<< HEAD
-        
-=======
-
->>>>>>> 6c858a2c
+
     except Exception as e:
         logger.error(f"Failed to start AI backup cycle: {e}")
 
@@ -180,11 +152,7 @@
                 await ai_backup_task
             except asyncio.CancelledError:
                 logger.info("AI backup cycle task cancelled")
-<<<<<<< HEAD
-        
-=======
-
->>>>>>> 6c858a2c
+
         logger.info("Quipflip API Shutting Down")
 
 
