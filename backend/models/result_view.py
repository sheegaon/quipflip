--- conflicted
+++ resolved
@@ -30,8 +30,4 @@
     )
 
     def __repr__(self):
-<<<<<<< HEAD
-        return f"<ResultView(view_id={self.view_id}, claimed={self.result_viewed})>"
-=======
-        return f"<ResultView(view_id={self.view_id}, viewed={self.result_viewed})>"
->>>>>>> 913b7745
+        return f"<ResultView(view_id={self.view_id}, viewed={self.result_viewed})>"