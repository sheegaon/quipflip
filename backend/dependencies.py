--- conflicted
+++ resolved
@@ -124,13 +124,6 @@
                 sub = payload.get("sub")
                 if sub:
                     identifier = str(sub)
-<<<<<<< HEAD
-            except AuthError:
-                identifier = None
-    if not identifier and x_api_key:
-        identifier = x_api_key
-
-=======
             except AuthError as exc:
                 # Don't silently fail - invalid/expired tokens should return 401
                 detail = "token_expired" if "expired" in str(exc).lower() else "invalid_token"
@@ -141,5 +134,4 @@
 
     # If we still don't have an identifier and this is a rate-limited endpoint,
     # that means neither auth method was provided - should have been caught by get_current_player
->>>>>>> 100118a2
     await _enforce_rate_limit("vote_submit", identifier, VOTE_RATE_LIMIT)