"""Application configuration management."""
from pydantic import model_validator
from pydantic_settings import BaseSettings, SettingsConfigDict
from functools import lru_cache
from sqlalchemy.engine.url import make_url, URL
from typing import Optional
import logging


class Settings(BaseSettings):
    """Application settings loaded from environment variables."""

    # Database
    database_url: str = "sqlite+aiosqlite:///./quipflip.db"

    # Redis (optional, falls back to in-memory)
    redis_url: str = ""

    # Application
    environment: str = "development"
<<<<<<< HEAD
    secret_key: str = "dev-secret-key-change-in-production"
    jwt_algorithm: str = "HS256"
    access_token_exp_minutes: int = 15
    refresh_token_exp_days: int = 30
=======
    secret_key: str = "dev-secret-key-change-in-production"  # Must be at least 32 characters in production
    jwt_algorithm: str = "HS256"  # Use HS256 for symmetric signing
    access_token_exp_minutes: int = 15  # Short-lived access tokens for security
    refresh_token_exp_days: int = 30  # Longer-lived refresh tokens
>>>>>>> 100118a2
    refresh_token_cookie_name: str = "quipflip_refresh_token"

    # Game Constants (all values in whole dollars)
    starting_balance: int = 1000
    daily_bonus_amount: int = 100
    prompt_cost: int = 100
    copy_cost_normal: int = 100
    copy_cost_discount: int = 90
    vote_cost: int = 1
    vote_payout_correct: int = 5
    wordset_prize_pool: int = 300
    max_outstanding_prompts: int = 10
    copy_discount_threshold: int = 10  # prompts waiting to trigger discount

    # Timing
    prompt_round_seconds: int = 180
    copy_round_seconds: int = 180
    vote_round_seconds: int = 60
    grace_period_seconds: int = 5

    # Phrase Validation
    phrase_min_words: int = 1
    phrase_max_words: int = 5
    phrase_max_length: int = 100
    phrase_min_char_per_word: int = 2
    phrase_max_char_per_word: int = 15
    significant_word_min_length: int = 4

    # Similarity Checking
    similarity_threshold: float = 0.85  # Cosine similarity threshold for rejecting similar phrases
    similarity_model: str = "all-MiniLM-L6-v2"  # Sentence transformer model
    word_similarity_threshold: float = 0.85  # Minimum ratio for considering words too similar

    @model_validator(mode="after")
<<<<<<< HEAD
    def ensure_asyncpg(self):
        """Normalize Postgres URLs and guard against malformed configuration."""
=======
    def validate_all_config(self):
        """Validate security configuration and normalize Postgres URLs."""
        # Security validation
        if self.environment == "production":
            if len(self.secret_key) < 32:
                raise ValueError(
                    "secret_key must be at least 32 characters in production. "
                    "Generate a secure key with: python -c 'import secrets; print(secrets.token_urlsafe(32))'"
                )
            if self.secret_key == "dev-secret-key-change-in-production":
                raise ValueError("secret_key must be changed from default value in production")

        # Validate JWT algorithm
        if self.jwt_algorithm not in ["HS256", "HS384", "HS512"]:
            raise ValueError(f"Unsupported JWT algorithm: {self.jwt_algorithm}. Use HS256, HS384, or HS512.")

        # Validate token expiration times
        if self.access_token_exp_minutes < 1 or self.access_token_exp_minutes > 1440:  # 1 min to 24 hours
            raise ValueError("access_token_exp_minutes must be between 1 and 1440 (24 hours)")

        if self.refresh_token_exp_days < 1 or self.refresh_token_exp_days > 365:
            raise ValueError("refresh_token_exp_days must be between 1 and 365 days")

        # Database URL normalization
>>>>>>> 100118a2
        url = self.database_url
        if not url:
            self.database_url = "sqlite+aiosqlite:///./quipflip.db"
            return self

        parsed: Optional[URL] = None
        try:
            parsed = make_url(url)
        except Exception:  # pragma: no cover - defensive fallback
            logging.warning(
                "Invalid DATABASE_URL '%s'; falling back to default sqlite database.",
                url,
            )
            self.database_url = "sqlite+aiosqlite:///./quipflip.db"
            return self

        drivername = parsed.drivername
        if drivername.startswith("postgres") and "+asyncpg" not in drivername:
            parsed = parsed.set(drivername="postgresql+asyncpg")
            self.database_url = str(parsed)
        else:
            # Keep the original value when no normalization is required.
            self.database_url = str(parsed)

        return self

    model_config = SettingsConfigDict(
        env_file=".env",
        env_file_encoding="utf-8",
        extra="ignore",
    )


@lru_cache()
def get_settings() -> Settings:
    """Get cached settings instance."""
    return Settings()<|MERGE_RESOLUTION|>--- conflicted
+++ resolved
@@ -18,17 +18,10 @@
 
     # Application
     environment: str = "development"
-<<<<<<< HEAD
-    secret_key: str = "dev-secret-key-change-in-production"
-    jwt_algorithm: str = "HS256"
-    access_token_exp_minutes: int = 15
-    refresh_token_exp_days: int = 30
-=======
     secret_key: str = "dev-secret-key-change-in-production"  # Must be at least 32 characters in production
     jwt_algorithm: str = "HS256"  # Use HS256 for symmetric signing
     access_token_exp_minutes: int = 15  # Short-lived access tokens for security
     refresh_token_exp_days: int = 30  # Longer-lived refresh tokens
->>>>>>> 100118a2
     refresh_token_cookie_name: str = "quipflip_refresh_token"
 
     # Game Constants (all values in whole dollars)
@@ -63,10 +56,6 @@
     word_similarity_threshold: float = 0.85  # Minimum ratio for considering words too similar
 
     @model_validator(mode="after")
-<<<<<<< HEAD
-    def ensure_asyncpg(self):
-        """Normalize Postgres URLs and guard against malformed configuration."""
-=======
     def validate_all_config(self):
         """Validate security configuration and normalize Postgres URLs."""
         # Security validation
@@ -91,7 +80,6 @@
             raise ValueError("refresh_token_exp_days must be between 1 and 365 days")
 
         # Database URL normalization
->>>>>>> 100118a2
         url = self.database_url
         if not url:
             self.database_url = "sqlite+aiosqlite:///./quipflip.db"
