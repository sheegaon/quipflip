--- conflicted
+++ resolved
@@ -171,6 +171,43 @@
       const message = extractErrorMessage(err) || 'Failed to verify password';
       settingsLogger.error('Failed to validate admin password', err);
       setAdminPasswordError(message);
+    }
+  };
+
+  const handlePasswordSubmit = async (e: React.FormEvent) => {
+    e.preventDefault();
+    setPasswordError(null);
+    setPasswordSuccess(null);
+
+    if (!passwordForm.currentPassword || !passwordForm.newPassword) {
+      setPasswordError('Please provide both your current and new passwords.');
+      return;
+    }
+
+    if (passwordForm.newPassword !== passwordForm.confirmPassword) {
+      setPasswordError('New passwords do not match.');
+      return;
+    }
+
+    const strengthError = validatePasswordStrength(passwordForm.newPassword);
+    if (strengthError) {
+      setPasswordError(strengthError);
+      return;
+    }
+
+    try {
+      setPasswordLoading(true);
+      const response = await apiClient.changePassword({
+        current_password: passwordForm.currentPassword,
+        new_password: passwordForm.newPassword,
+      });
+
+      setPasswordSuccess(response.message || 'Password updated successfully.');
+      setPasswordForm({ currentPassword: '', newPassword: '', confirmPassword: '' });
+    } catch (err) {
+      setPasswordError(extractErrorMessage(err, 'change-password') || 'Failed to update password');
+    } finally {
+      setPasswordLoading(false);
     }
   };
 
@@ -626,11 +663,7 @@
                 </button>
                 <button
                   type="submit"
-<<<<<<< HEAD
-                  disabled={deleteLoading}
-=======
                   disabled={deleteLoading || deleteConfirmation.trim().toUpperCase() !== 'DELETE'}
->>>>>>> b1b6a875
                   className="bg-red-600 hover:bg-red-700 disabled:bg-red-300 disabled:cursor-not-allowed text-white font-bold py-3 px-6 rounded-tile transition-all hover:shadow-tile-sm"
                 >
                   {deleteLoading ? 'Deleting...' : 'Confirm Delete'}
