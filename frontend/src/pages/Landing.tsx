import React, { useState } from 'react';
import { useNavigate } from 'react-router-dom';
import { useGame } from '../contexts/GameContext';
import apiClient, { extractErrorMessage } from '../api/client';

export const Landing: React.FC = () => {
  const [isLoading, setIsLoading] = useState(false);
  const [error, setError] = useState<string | null>(null);
  const [registerUsername, setRegisterUsername] = useState('');
  const [registerEmail, setRegisterEmail] = useState('');
  const [registerPassword, setRegisterPassword] = useState('');
  const [loginUsername, setLoginUsername] = useState(() => apiClient.getStoredUsername() ?? '');
  const [loginPassword, setLoginPassword] = useState('');

  const { startSession } = useGame();
  const navigate = useNavigate();

  const handleCreatePlayer = async (e: React.FormEvent) => {
    e.preventDefault();
    if (!registerUsername.trim() || !registerEmail.trim() || !registerPassword.trim()) {
      setError('Please provide a username, email, and password to create an account.');
      return;
    }

    try {
      setIsLoading(true);
      setError(null);
      const response = await apiClient.createPlayer({
        username: registerUsername.trim(),
        email: registerEmail.trim(),
        password: registerPassword,
      });
      startSession(response.username, response);
      navigate('/dashboard');
    } catch (err) {
      setError(extractErrorMessage(err) || 'Failed to create player');
    } finally {
      setIsLoading(false);
    }
  };

  const handleExistingPlayer = async (e: React.FormEvent) => {
    e.preventDefault();
    if (!loginUsername.trim() || !loginPassword.trim()) {
      setError('Please enter your username and password.');
      return;
    }

    try {
      setIsLoading(true);
      setError(null);
      const response = await apiClient.login({
        username: loginUsername.trim(),
        password: loginPassword,
      });
      startSession(response.username, response);
      navigate('/dashboard');
    } catch (err) {
      setError(extractErrorMessage(err) || 'Invalid username or password');
    } finally {
      setIsLoading(false);
    }
  };

  return (
<<<<<<< HEAD
    <div className="min-h-screen bg-gradient-to-br from-blue-500 to-purple-600 flex items-center justify-center p-4">
      <div className="max-w-4xl w-full bg-white rounded-lg shadow-xl p-8 grid gap-8 md:grid-cols-2">
        <div>
          <h1 className="text-4xl font-bold mb-4 text-gray-800">Quipflip</h1>
          <p className="text-gray-600 mb-6">A multiplayer phrase association game</p>
=======
    <div className="min-h-screen bg-gradient-to-br from-quip-orange to-quip-turquoise flex items-center justify-center p-4 bg-pattern">
      <div className="max-w-md w-full tile-card p-8 animate-slide-up">
        {/* Logo */}
        <div className="flex justify-center mb-6">
          <img
            src="/quipflip_logo_horizontal_transparent.png"
            alt="Quipflip"
            className="h-32 w-auto"
          />
        </div>

        <p className="text-center text-quip-teal mb-8 text-sm">
          A multiplayer phrase association game
        </p>
>>>>>>> 100118a2

          {error && (
            <div className="mb-6 p-4 bg-red-100 border border-red-400 text-red-700 rounded">
              {error}
            </div>
          )}
<<<<<<< HEAD

          <div className="space-y-8">
            <div>
              <h2 className="text-xl font-semibold mb-4 text-gray-800">Create an Account</h2>
              <form onSubmit={handleCreatePlayer} className="space-y-3">
                <input
                  type="text"
                  value={registerUsername}
                  onChange={(e) => setRegisterUsername(e.target.value)}
                  placeholder="Choose a username"
                  className="w-full px-4 py-2 border border-gray-300 rounded-lg focus:outline-none focus:ring-2 focus:ring-blue-500"
                  disabled={isLoading}
                />
                <input
                  type="email"
                  value={registerEmail}
                  onChange={(e) => setRegisterEmail(e.target.value)}
                  placeholder="Your email"
                  className="w-full px-4 py-2 border border-gray-300 rounded-lg focus:outline-none focus:ring-2 focus:ring-blue-500"
                  disabled={isLoading}
                />
                <input
                  type="password"
                  value={registerPassword}
                  onChange={(e) => setRegisterPassword(e.target.value)}
                  placeholder="Create a password"
                  className="w-full px-4 py-2 border border-gray-300 rounded-lg focus:outline-none focus:ring-2 focus:ring-blue-500"
                  disabled={isLoading}
                />
                <button
                  type="submit"
                  disabled={isLoading}
                  className="w-full bg-blue-600 hover:bg-blue-700 disabled:bg-gray-400 text-white font-bold py-3 px-4 rounded-lg transition-colors"
                >
                  {isLoading ? 'Creating Account...' : 'Sign Up'}
                </button>
              </form>
              <p className="text-sm text-gray-600 mt-2">Start with a $1,000 balance and earn more by playing rounds.</p>
            </div>

            <div>
              <h2 className="text-xl font-semibold mb-4 text-gray-800">Returning Players</h2>
              <form onSubmit={handleExistingPlayer} className="space-y-3">
                <input
                  type="text"
                  value={loginUsername}
                  onChange={(e) => setLoginUsername(e.target.value)}
                  placeholder="Username"
                  className="w-full px-4 py-2 border border-gray-300 rounded-lg focus:outline-none focus:ring-2 focus:ring-green-500"
=======

          <div className="space-y-6">
            {/* New Player */}
            <div className="border-b border-quip-teal pb-6">
              <h2 className="text-xl font-semibold mb-4 text-quip-navy">New Player</h2>
              <form onSubmit={handleCreatePlayer} className="space-y-3">
                <input
                  type="text"
                  value={registerUsername}
                  onChange={(e) => setRegisterUsername(e.target.value)}
                  placeholder="Choose a username"
                  className="w-full px-4 py-2 border border-gray-300 rounded-tile focus:outline-none focus:ring-2 focus:ring-quip-turquoise"
                  disabled={isLoading}
                />
                <input
                  type="email"
                  value={registerEmail}
                  onChange={(e) => setRegisterEmail(e.target.value)}
                  placeholder="Your email"
                  className="w-full px-4 py-2 border border-gray-300 rounded-tile focus:outline-none focus:ring-2 focus:ring-quip-turquoise"
>>>>>>> 100118a2
                  disabled={isLoading}
                />
                <input
                  type="password"
<<<<<<< HEAD
                  value={loginPassword}
                  onChange={(e) => setLoginPassword(e.target.value)}
                  placeholder="Password"
                  className="w-full px-4 py-2 border border-gray-300 rounded-lg focus:outline-none focus:ring-2 focus:ring-green-500"
=======
                  value={registerPassword}
                  onChange={(e) => setRegisterPassword(e.target.value)}
                  placeholder="Create a password"
                  className="w-full px-4 py-2 border border-gray-300 rounded-tile focus:outline-none focus:ring-2 focus:ring-quip-turquoise"
>>>>>>> 100118a2
                  disabled={isLoading}
                />
                <button
                  type="submit"
                  disabled={isLoading}
<<<<<<< HEAD
                  className="w-full bg-green-600 hover:bg-green-700 disabled:bg-gray-400 text-white font-bold py-3 px-4 rounded-lg transition-colors"
                >
                  {isLoading ? 'Signing In...' : 'Login'}
                </button>
              </form>
              <p className="text-sm text-gray-600 mt-2">Forgot your password? Email support@quipflip.gg for assistance.</p>
            </div>
          </div>
        </div>

        <div className="space-y-6 text-gray-700">
          <div>
            <h3 className="text-xl font-semibold mb-2">How to Play</h3>
            <ol className="list-decimal list-inside space-y-1">
              <li>Submit clever phrases for prompts.</li>
              <li>Copy phrases without seeing the prompt.</li>
              <li>Vote to identify the original phrase and earn rewards.</li>
            </ol>
          </div>

          <div>
            <h3 className="text-xl font-semibold mb-2">Why Create an Account?</h3>
            <ul className="list-disc list-inside space-y-1">
              <li>Secure login with your username and password.</li>
              <li>Automatic token refresh keeps you playing.</li>
              <li>Email-based account recovery coming soon.</li>
            </ul>
          </div>
        </div>
=======
                  className="w-full bg-quip-turquoise hover:bg-quip-teal disabled:bg-gray-400 text-white font-bold py-3 px-4 rounded-tile transition-all hover:shadow-tile-sm transform hover:-translate-y-0.5"
                >
                  {isLoading ? 'Creating Account...' : 'Create New Account'}
                </button>
              </form>
              <p className="text-sm text-quip-teal mt-2">
                Start with 1,000 Flipcoins
              </p>
            </div>

            {/* Returning Player */}
            <div>
              <h2 className="text-xl font-semibold mb-4 text-quip-navy">Returning Player</h2>
              <form onSubmit={handleExistingPlayer} className="space-y-3">
                <input
                  type="text"
                  value={loginUsername}
                  onChange={(e) => setLoginUsername(e.target.value)}
                  placeholder="Username"
                  className="w-full px-4 py-2 border border-gray-300 rounded-tile focus:outline-none focus:ring-2 focus:ring-quip-turquoise"
                  disabled={isLoading}
                />
                <input
                  type="password"
                  value={loginPassword}
                  onChange={(e) => setLoginPassword(e.target.value)}
                  placeholder="Password"
                  className="w-full px-4 py-2 border border-gray-300 rounded-tile focus:outline-none focus:ring-2 focus:ring-quip-turquoise"
                  disabled={isLoading}
                />
                <button
                  type="submit"
                  disabled={isLoading}
                  className="w-full bg-quip-orange hover:bg-quip-orange-deep disabled:bg-gray-400 text-white font-bold py-3 px-4 rounded-tile transition-all hover:shadow-tile-sm transform hover:-translate-y-0.5"
                >
                  {isLoading ? 'Logging in...' : 'Login'}
                </button>
              </form>
              <p className="text-sm text-gray-600 mt-2">
                Forgot your password? Email support@quipflip.gg for assistance.
              </p>
            </div>
          </div>

          <div className="mt-8 text-center text-sm text-quip-navy">
            <p className="font-display font-semibold mb-2">How to Play:</p>
            <p className="text-quip-teal">1. Submit phrases for prompts</p>
            <p className="text-quip-teal">2. Copy others' phrases without seeing the prompt</p>
            <p className="text-quip-teal">3. Vote to identify the original phrase</p>
          </div>
>>>>>>> 100118a2
      </div>
    </div>
  );
};<|MERGE_RESOLUTION|>--- conflicted
+++ resolved
@@ -63,13 +63,6 @@
   };
 
   return (
-<<<<<<< HEAD
-    <div className="min-h-screen bg-gradient-to-br from-blue-500 to-purple-600 flex items-center justify-center p-4">
-      <div className="max-w-4xl w-full bg-white rounded-lg shadow-xl p-8 grid gap-8 md:grid-cols-2">
-        <div>
-          <h1 className="text-4xl font-bold mb-4 text-gray-800">Quipflip</h1>
-          <p className="text-gray-600 mb-6">A multiplayer phrase association game</p>
-=======
     <div className="min-h-screen bg-gradient-to-br from-quip-orange to-quip-turquoise flex items-center justify-center p-4 bg-pattern">
       <div className="max-w-md w-full tile-card p-8 animate-slide-up">
         {/* Logo */}
@@ -84,69 +77,17 @@
         <p className="text-center text-quip-teal mb-8 text-sm">
           A multiplayer phrase association game
         </p>
->>>>>>> 100118a2
 
           {error && (
             <div className="mb-6 p-4 bg-red-100 border border-red-400 text-red-700 rounded">
               {error}
             </div>
           )}
-<<<<<<< HEAD
-
-          <div className="space-y-8">
-            <div>
-              <h2 className="text-xl font-semibold mb-4 text-gray-800">Create an Account</h2>
-              <form onSubmit={handleCreatePlayer} className="space-y-3">
-                <input
-                  type="text"
-                  value={registerUsername}
-                  onChange={(e) => setRegisterUsername(e.target.value)}
-                  placeholder="Choose a username"
-                  className="w-full px-4 py-2 border border-gray-300 rounded-lg focus:outline-none focus:ring-2 focus:ring-blue-500"
-                  disabled={isLoading}
-                />
-                <input
-                  type="email"
-                  value={registerEmail}
-                  onChange={(e) => setRegisterEmail(e.target.value)}
-                  placeholder="Your email"
-                  className="w-full px-4 py-2 border border-gray-300 rounded-lg focus:outline-none focus:ring-2 focus:ring-blue-500"
-                  disabled={isLoading}
-                />
-                <input
-                  type="password"
-                  value={registerPassword}
-                  onChange={(e) => setRegisterPassword(e.target.value)}
-                  placeholder="Create a password"
-                  className="w-full px-4 py-2 border border-gray-300 rounded-lg focus:outline-none focus:ring-2 focus:ring-blue-500"
-                  disabled={isLoading}
-                />
-                <button
-                  type="submit"
-                  disabled={isLoading}
-                  className="w-full bg-blue-600 hover:bg-blue-700 disabled:bg-gray-400 text-white font-bold py-3 px-4 rounded-lg transition-colors"
-                >
-                  {isLoading ? 'Creating Account...' : 'Sign Up'}
-                </button>
-              </form>
-              <p className="text-sm text-gray-600 mt-2">Start with a $1,000 balance and earn more by playing rounds.</p>
-            </div>
-
-            <div>
-              <h2 className="text-xl font-semibold mb-4 text-gray-800">Returning Players</h2>
-              <form onSubmit={handleExistingPlayer} className="space-y-3">
-                <input
-                  type="text"
-                  value={loginUsername}
-                  onChange={(e) => setLoginUsername(e.target.value)}
-                  placeholder="Username"
-                  className="w-full px-4 py-2 border border-gray-300 rounded-lg focus:outline-none focus:ring-2 focus:ring-green-500"
-=======
 
           <div className="space-y-6">
             {/* New Player */}
             <div className="border-b border-quip-teal pb-6">
-              <h2 className="text-xl font-semibold mb-4 text-quip-navy">New Player</h2>
+              <h2 className="text-xl font-semibold mb-4 text-quip-navy">Create an Account</h2>
               <form onSubmit={handleCreatePlayer} className="space-y-3">
                 <input
                   type="text"
@@ -162,58 +103,19 @@
                   onChange={(e) => setRegisterEmail(e.target.value)}
                   placeholder="Your email"
                   className="w-full px-4 py-2 border border-gray-300 rounded-tile focus:outline-none focus:ring-2 focus:ring-quip-turquoise"
->>>>>>> 100118a2
                   disabled={isLoading}
                 />
                 <input
                   type="password"
-<<<<<<< HEAD
-                  value={loginPassword}
-                  onChange={(e) => setLoginPassword(e.target.value)}
-                  placeholder="Password"
-                  className="w-full px-4 py-2 border border-gray-300 rounded-lg focus:outline-none focus:ring-2 focus:ring-green-500"
-=======
                   value={registerPassword}
                   onChange={(e) => setRegisterPassword(e.target.value)}
                   placeholder="Create a password"
                   className="w-full px-4 py-2 border border-gray-300 rounded-tile focus:outline-none focus:ring-2 focus:ring-quip-turquoise"
->>>>>>> 100118a2
                   disabled={isLoading}
                 />
                 <button
                   type="submit"
                   disabled={isLoading}
-<<<<<<< HEAD
-                  className="w-full bg-green-600 hover:bg-green-700 disabled:bg-gray-400 text-white font-bold py-3 px-4 rounded-lg transition-colors"
-                >
-                  {isLoading ? 'Signing In...' : 'Login'}
-                </button>
-              </form>
-              <p className="text-sm text-gray-600 mt-2">Forgot your password? Email support@quipflip.gg for assistance.</p>
-            </div>
-          </div>
-        </div>
-
-        <div className="space-y-6 text-gray-700">
-          <div>
-            <h3 className="text-xl font-semibold mb-2">How to Play</h3>
-            <ol className="list-decimal list-inside space-y-1">
-              <li>Submit clever phrases for prompts.</li>
-              <li>Copy phrases without seeing the prompt.</li>
-              <li>Vote to identify the original phrase and earn rewards.</li>
-            </ol>
-          </div>
-
-          <div>
-            <h3 className="text-xl font-semibold mb-2">Why Create an Account?</h3>
-            <ul className="list-disc list-inside space-y-1">
-              <li>Secure login with your username and password.</li>
-              <li>Automatic token refresh keeps you playing.</li>
-              <li>Email-based account recovery coming soon.</li>
-            </ul>
-          </div>
-        </div>
-=======
                   className="w-full bg-quip-turquoise hover:bg-quip-teal disabled:bg-gray-400 text-white font-bold py-3 px-4 rounded-tile transition-all hover:shadow-tile-sm transform hover:-translate-y-0.5"
                 >
                   {isLoading ? 'Creating Account...' : 'Create New Account'}
@@ -260,11 +162,10 @@
 
           <div className="mt-8 text-center text-sm text-quip-navy">
             <p className="font-display font-semibold mb-2">How to Play:</p>
-            <p className="text-quip-teal">1. Submit phrases for prompts</p>
-            <p className="text-quip-teal">2. Copy others' phrases without seeing the prompt</p>
+            <p className="text-quip-teal">1. Submit clever phrases for prompts</p>
+            <p className="text-quip-teal">2. Copy phrases without seeing the prompt</p>
             <p className="text-quip-teal">3. Vote to identify the original phrase</p>
           </div>
->>>>>>> 100118a2
       </div>
     </div>
   );
