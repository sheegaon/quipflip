--- conflicted
+++ resolved
@@ -91,7 +91,7 @@
     const expiresAt = new Date(activeRound.expires_at).getTime();
     const now = Date.now();
     const isExpired = expiresAt <= now;
-    
+
     dashboardLogger.debug('Round expiration check:', {
       roundId: activeRound.round_id,
       expiresAt: activeRound.expires_at,
@@ -100,7 +100,7 @@
       isExpired,
       timeDiff: expiresAt - now
     });
-    
+
     setIsRoundExpired(isExpired);
   }, [activeRound?.round_id, activeRound?.expires_at]);
 
@@ -120,14 +120,14 @@
       dashboardLogger.debug('Ignoring prompt button click - already starting round:', startingRound);
       return;
     }
-    
+
     dashboardLogger.info('Starting prompt round...');
     dashboardLogger.debug('Player state before start:', {
       balance: player?.balance,
       outstandingPrompts: player?.outstanding_prompts,
       canPrompt: roundAvailability?.can_prompt
     });
-    
+
     setStartingRound('prompt');
     try {
       dashboardLogger.debug('Calling actions.startPromptRound()...');
@@ -148,7 +148,7 @@
       dashboardLogger.debug('Ignoring copy button click - already starting round:', startingRound);
       return;
     }
-    
+
     dashboardLogger.info('Starting copy round...');
     dashboardLogger.debug('Player state before start:', {
       balance: player?.balance,
@@ -156,7 +156,7 @@
       promptsWaiting: roundAvailability?.prompts_waiting,
       copyCost: roundAvailability?.copy_cost
     });
-    
+
     setStartingRound('copy');
     try {
       dashboardLogger.debug('Calling actions.startCopyRound()...');
@@ -177,14 +177,14 @@
       dashboardLogger.debug('Ignoring vote button click - already starting round:', startingRound);
       return;
     }
-    
+
     dashboardLogger.info('Starting vote round...');
     dashboardLogger.debug('Player state before start:', {
       balance: player?.balance,
       canVote: roundAvailability?.can_vote,
       phrasesetsWaiting: roundAvailability?.phrasesets_waiting
     });
-    
+
     setStartingRound('vote');
     try {
       dashboardLogger.debug('Calling actions.startVoteRound()...');
@@ -254,7 +254,6 @@
           </div>
         )}
 
-<<<<<<< HEAD
         {/* Pending Results Notification */}
         {unclaimedPendingResults.length > 0 && (
           <div className="tile-card bg-quip-turquoise bg-opacity-10 border-2 border-quip-turquoise p-4 mb-6 slide-up-enter">
@@ -275,8 +274,6 @@
           </div>
         )}
 
-=======
->>>>>>> 1d1b432b
         {totalUnclaimedCount > 0 && (
           <div className="tile-card bg-quip-turquoise bg-opacity-10 border-2 border-quip-turquoise p-4 mb-6 slide-up-enter">
             <div className="flex flex-col gap-3 sm:flex-row sm:items-center sm:justify-between">
