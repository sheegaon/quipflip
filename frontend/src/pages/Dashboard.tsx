--- conflicted
+++ resolved
@@ -1,8 +1,4 @@
-<<<<<<< HEAD
 import React, { useCallback, useEffect, useMemo, useState } from 'react';
-=======
-import React, { useEffect, useCallback } from 'react';
->>>>>>> 4f4afffb
 import { useNavigate } from 'react-router-dom';
 import { useGame } from '../contexts/GameContext';
 import { Timer } from '../components/Timer';
