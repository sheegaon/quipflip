import React, { useCallback, useEffect, useMemo, useState, useRef } from 'react';
import { useNavigate } from 'react-router-dom';
import { useGame } from '../contexts/GameContext';
import { useResults } from '../contexts/ResultsContext';
import { useTutorial } from '../contexts/TutorialContext';
import apiClient, { extractErrorMessage } from '../api/client';
import { Timer } from '../components/Timer';
import { Header } from '../components/Header';
import { CurrencyDisplay } from '../components/CurrencyDisplay';
import TutorialWelcome from '../components/Tutorial/TutorialWelcome';
import { dashboardLogger } from '../utils/logger';
import type { PendingResult } from '../api/types';
import type { BetaSurveyStatusResponse } from '../api/types';
import { hasDismissedSurvey, markSurveyDismissed, hasCompletedSurvey } from '../utils/betaSurvey';

const formatWaitingCount = (count: number): string => (count > 10 ? 'over 10' : count.toString());

export const Dashboard: React.FC = () => {
  const { state, actions } = useGame();
  const { state: resultsState, actions: resultsActions } = useResults();
  const {
    player,
    activeRound,
    pendingResults,
    phrasesetSummary,
    roundAvailability,
    error: contextError,
  } = state;
  const { refreshDashboard, clearError, abandonRound } = actions;
  const { startTutorial, skipTutorial, advanceStep } = useTutorial();
  const { viewedResultIds } = resultsState;
  const { markResultsViewed } = resultsActions;
  const navigate = useNavigate();
  const [isRoundExpired, setIsRoundExpired] = useState(false);
  const [startingRound, setStartingRound] = useState<string | null>(null);
  const [roundStartError, setRoundStartError] = useState<string | null>(null);
<<<<<<< HEAD
  const [surveyStatus, setSurveyStatus] = useState<BetaSurveyStatusResponse | null>(null);
  const [showSurveyPrompt, setShowSurveyPrompt] = useState(false);
=======
  const [isAbandoningRound, setIsAbandoningRound] = useState(false);
  const [abandonError, setAbandonError] = useState<string | null>(null);
>>>>>>> 96d9cd62

  // Log component mount and key state changes
  useEffect(() => {
    dashboardLogger.debug('Component mounted');
    dashboardLogger.debug('Initial state:', {
      player: player ? `${player.username}` : 'null',
      activeRound: activeRound ? `${activeRound.round_type} (${activeRound.round_id})` : 'null',
      roundAvailability: roundAvailability || 'null'
    });
  }, []);

  useEffect(() => {
    dashboardLogger.debug('Round availability changed:', roundAvailability);
  }, [roundAvailability]);

  useEffect(() => {
    if (activeRound) {
      dashboardLogger.debug('Active round changed:', {
        id: activeRound.round_id,
        type: activeRound.round_type,
        expiresAt: activeRound.expires_at
      });
    } else {
      dashboardLogger.debug('Active round cleared');
    }
  }, [activeRound]);

  useEffect(() => {
    const playerId = player?.player_id;
    if (!playerId) {
      setSurveyStatus(null);
      setShowSurveyPrompt(false);
      return;
    }

    let cancelled = false;
    const controller = new AbortController();

    const fetchStatus = async () => {
      try {
        const status = await apiClient.getBetaSurveyStatus(controller.signal);
        if (cancelled) return;
        const dismissed = hasDismissedSurvey(playerId);
        const completedLocal = hasCompletedSurvey(playerId);
        const shouldShow = status.eligible && !status.has_submitted && !dismissed && !completedLocal;

        dashboardLogger.debug('Beta survey status resolved', {
          eligible: status.eligible,
          hasSubmitted: status.has_submitted,
          totalRounds: status.total_rounds,
          dismissed,
          completedLocal,
          shouldShow,
        });

        setSurveyStatus(status);
        setShowSurveyPrompt(shouldShow);
      } catch (error) {
        if (cancelled) return;
        dashboardLogger.warn('Failed to fetch beta survey status', error);
      }
    };

    fetchStatus();

    return () => {
      cancelled = true;
      controller.abort();
    };
  }, [player?.player_id]);


  const handleStartTutorial = async () => {
    dashboardLogger.debug('Starting tutorial from dashboard');
    await startTutorial();
    await advanceStep('dashboard');
  };

  const handleSkipTutorial = async () => {
    await skipTutorial();
  };

  const handleSurveyStart = useCallback(() => {
    setShowSurveyPrompt(false);
    navigate('/survey/beta');
  }, [navigate]);

  const handleSurveyDismiss = useCallback(() => {
    if (player?.player_id) {
      markSurveyDismissed(player.player_id);
    }
    setShowSurveyPrompt(false);
  }, [player?.player_id]);

  const activeRoundRoute = useMemo(() => {
    return activeRound?.round_type ? `/${activeRound.round_type}` : null;
  }, [activeRound?.round_type]);

  const activeRoundLabel = useMemo(() => {
    if (!activeRound?.round_type) return '';
    return `${activeRound.round_type.charAt(0).toUpperCase()}${activeRound.round_type.slice(1)}`;
  }, [activeRound?.round_type]);

  const canAbandonRound = useMemo(() => {
    return activeRound?.round_type === 'prompt' || activeRound?.round_type === 'copy';
  }, [activeRound?.round_type]);

  // Refresh when page becomes visible (with debouncing)
  const lastVisibilityRefreshRef = useRef<number>(0);
  useEffect(() => {
    const handleVisibilityChange = () => {
      if (!document.hidden) {
        const now = Date.now();
        // Debounce: only refresh if more than 5 seconds since last refresh
        if (now - lastVisibilityRefreshRef.current > 5000) {
          lastVisibilityRefreshRef.current = now;
          refreshDashboard();
        }
      }
    };

    document.addEventListener('visibilitychange', handleVisibilityChange);

    return () => {
      document.removeEventListener('visibilitychange', handleVisibilityChange);
    };
  }, [refreshDashboard]);

  useEffect(() => {
    if (!activeRound?.round_id) {
      setIsRoundExpired(false);
      setAbandonError(null);
      setIsAbandoningRound(false);
      return;
    }

    if (!activeRound.expires_at) {
      setIsRoundExpired(false);
      setAbandonError(null);
      return;
    }

    const expiresAt = new Date(activeRound.expires_at).getTime();
    const now = Date.now();
    const isExpired = expiresAt <= now;

    dashboardLogger.debug('Round expiration check:', {
      roundId: activeRound.round_id,
      expiresAt: activeRound.expires_at,
      expiresAtMs: expiresAt,
      nowMs: now,
      isExpired,
      timeDiff: expiresAt - now
    });

    setIsRoundExpired(isExpired);
    if (!isExpired) {
      setAbandonError(null);
    }
  }, [activeRound?.round_id, activeRound?.expires_at]);

  const handleContinueRound = useCallback(() => {
    if (activeRoundRoute) {
      navigate(activeRoundRoute);
    }
  }, [activeRoundRoute, navigate]);

  const handleRoundExpired = useCallback(async () => {
    dashboardLogger.debug('Round expired, setting flag and triggering refresh');
    setIsRoundExpired(true);

    try {
      // Refresh dashboard to clear expired round and get latest state
      await refreshDashboard();
      dashboardLogger.debug('Dashboard refreshed successfully after round expiration');
    } catch (err) {
      dashboardLogger.error('Failed to refresh dashboard after expiration:', err);
      // Even if refresh fails, ensure the expired state is set
      setIsRoundExpired(true);
    }
  }, [refreshDashboard]);

  const handleAbandonRound = useCallback(async () => {
    if (!activeRound?.round_id || !canAbandonRound || isAbandoningRound) {
      return;
    }

    dashboardLogger.debug('Abandon round requested from dashboard', {
      roundId: activeRound.round_id,
      roundType: activeRound.round_type,
    });

    try {
      setIsAbandoningRound(true);
      setAbandonError(null);
      const response = await abandonRound(activeRound.round_id);
      dashboardLogger.info('Round abandoned via dashboard', {
        roundId: response.round_id,
        refundAmount: response.refund_amount,
        penaltyKept: response.penalty_kept,
      });
    } catch (err) {
      dashboardLogger.error('Failed to abandon round from dashboard', err);
      const errorMsg = extractErrorMessage(err, 'abandon-round') ||
        'Unable to abandon the round. Please try again.';
      setAbandonError(errorMsg);
    } finally {
      setIsAbandoningRound(false);
    }
  }, [abandonRound, activeRound?.round_id, activeRound?.round_type, canAbandonRound, isAbandoningRound]);

  const handleStartPrompt = async () => {
    if (startingRound) {
      dashboardLogger.debug('Ignoring prompt button click - already starting round:', startingRound);
      return;
    }

    dashboardLogger.info('Starting prompt round...');
    dashboardLogger.debug('Player state before start:', {
      balance: player?.balance,
      outstandingPrompts: player?.outstanding_prompts,
      canPrompt: roundAvailability?.can_prompt
    });

    setStartingRound('prompt');
    setRoundStartError(null);
    try {
      dashboardLogger.debug('Calling actions.startPromptRound()...');
      await actions.startPromptRound();
      dashboardLogger.info('✅ Prompt round started successfully, navigating to /prompt');
      navigate('/prompt');
    } catch (err) {
      dashboardLogger.error('❌ Failed to start prompt round:', err);
      const errorMsg = extractErrorMessage(err) || 'Unable to start prompt round. Please try again.';
      setRoundStartError(errorMsg);
    } finally {
      setStartingRound(null);
      dashboardLogger.debug('Prompt round start process completed');
    }
  };

  const handleStartCopy = async () => {
    if (startingRound) {
      dashboardLogger.debug('Ignoring copy button click - already starting round:', startingRound);
      return;
    }

    dashboardLogger.info('Starting copy round...');
    dashboardLogger.debug('Player state before start:', {
      balance: player?.balance,
      canCopy: roundAvailability?.can_copy,
      promptsWaiting: roundAvailability?.prompts_waiting,
      copyCost: roundAvailability?.copy_cost
    });

    setStartingRound('copy');
    setRoundStartError(null);
    try {
      dashboardLogger.debug('Calling actions.startCopyRound()...');
      await actions.startCopyRound();
      dashboardLogger.info('✅ Copy round started successfully, navigating to /copy');
      navigate('/copy');
    } catch (err) {
      dashboardLogger.error('❌ Failed to start copy round:', err);
      const errorMsg = extractErrorMessage(err) || 'Unable to start copy round. Please try again.';
      setRoundStartError(errorMsg);
    } finally {
      setStartingRound(null);
      dashboardLogger.debug('Copy round start process completed');
    }
  };

  const handleStartVote = async () => {
    if (startingRound) {
      dashboardLogger.debug('Ignoring vote button click - already starting round:', startingRound);
      return;
    }

    dashboardLogger.info('Starting vote round...');
    dashboardLogger.debug('Player state before start:', {
      balance: player?.balance,
      canVote: roundAvailability?.can_vote,
      phrasesetsWaiting: roundAvailability?.phrasesets_waiting
    });

    setStartingRound('vote');
    setRoundStartError(null);
    try {
      dashboardLogger.debug('Calling actions.startVoteRound()...');
      await actions.startVoteRound();
      dashboardLogger.info('✅ Vote round started successfully, navigating to /vote');
      navigate('/vote');
    } catch (err) {
      dashboardLogger.error('❌ Failed to start vote round:', err);
      const errorMsg = extractErrorMessage(err) || 'Unable to start vote round. Please try again.';
      setRoundStartError(errorMsg);
    } finally {
      setStartingRound(null);
      dashboardLogger.debug('Vote round start process completed');
    }
  };

  const handleViewResults = () => {
    // Mark all current pending results as viewed
    const allCurrentIds = pendingResults.map(r => r.phraseset_id);
    markResultsViewed(allCurrentIds);
    navigate('/results');
  };

  // Hide certain dashboard elements during tutorial to reduce overwhelm
  const unviewedPromptCount = phrasesetSummary?.finalized.unclaimed_prompts ?? 0;
  const unviewedCopyCount = phrasesetSummary?.finalized.unclaimed_copies ?? 0;
  const totalUnviewedCount = unviewedPromptCount + unviewedCopyCount;
  const totalUnviewedAmount = phrasesetSummary?.total_unclaimed_amount ?? 0;

  // Filter pending results to only show unviewed ones
  const unviewedPendingResults = pendingResults.filter((result: PendingResult) =>
    !result.result_viewed && !viewedResultIds.has(result.phraseset_id)
  );

  // Show notification if there are unviewed pending results OR unclaimed finalized results
  const shouldShowResultsNotification = unviewedPendingResults.length > 0 || totalUnviewedCount > 0;

  if (!player) {
    return (
      <div className="min-h-screen bg-gray-100 flex items-center justify-center">
        <div className="text-xl">Loading...</div>
      </div>
    );
  }

  return (
    <div className="min-h-screen bg-quip-cream bg-pattern">
      <Header />
      <TutorialWelcome onStart={handleStartTutorial} onSkip={handleSkipTutorial} />

      <div className="max-w-4xl mx-auto px-4 py-8">
        {/* Active Round Notification */}
        {activeRound?.round_id && !isRoundExpired && (
          <div className="tile-card bg-quip-orange bg-opacity-10 border-2 border-quip-orange p-4 mb-6 slide-up-enter relative">
            {canAbandonRound && (
              <button
                type="button"
                onClick={handleAbandonRound}
                disabled={isAbandoningRound}
                className={`absolute -top-3 -right-3 flex h-8 w-8 items-center justify-center rounded-full border-2 border-red-500 text-lg font-semibold text-red-500 shadow-sm transition-colors duration-150 ${isAbandoningRound ? 'bg-red-100 cursor-not-allowed opacity-70' : 'bg-white hover:bg-red-500 hover:text-white'}`}
                title="Abandon round (refund minus penalty)"
                aria-label="Abandon round"
              >
                <span aria-hidden="true">×</span>
              </button>
            )}
            <div className="flex flex-col gap-4 sm:flex-row sm:items-center sm:justify-between">
              <div className="flex-1">
                <p className="font-display font-semibold text-quip-orange-deep">
                  Active {activeRoundLabel || 'Current'} Round in Progress
                </p>
                <div className="mt-2 flex flex-col gap-2 text-sm text-quip-teal sm:flex-row sm:items-center">
                  <span>Time remaining:</span>
                  <Timer
                    expiresAt={activeRound.expires_at}
                    onExpired={handleRoundExpired}
                    compact
                  />
                </div>
                {abandonError && (
                  <p className="mt-3 text-sm text-red-600">{abandonError}</p>
                )}
              </div>
              <button
                onClick={handleContinueRound}
                className="w-full sm:w-auto bg-quip-orange hover:bg-quip-orange-deep text-white font-bold py-2 px-6 rounded-tile transition-all hover:shadow-tile-sm"
              >
                Continue Round
              </button>
            </div>
          </div>
        )}

        {/* Consolidated Results Notification */}
        {shouldShowResultsNotification && (
          <div className="tile-card bg-quip-turquoise bg-opacity-10 border-2 border-quip-turquoise p-4 mb-6 slide-up-enter">
            <div className="flex flex-col gap-3 sm:flex-row sm:items-center sm:justify-between">
              <div className="flex-1">
                <p className="font-display font-semibold text-quip-turquoise">
                  {totalUnviewedCount > 0 ? 'Quip-tastic! New Results Ready!' : 'Results Ready!'}
                </p>
                <div className="text-sm text-quip-teal space-y-1">
                  {unviewedPendingResults.length > 0 && (
                    <p>
                      {unviewedPendingResults.length} quipset{unviewedPendingResults.length > 1 ? 's' : ''} finalized
                      {totalUnviewedCount === 0 && ' - view your results'}
                    </p>
                  )}
                  {totalUnviewedCount > 0 && (
                    <p>
                      {unviewedPromptCount} prompt{unviewedPromptCount === 1 ? '' : 's'} • {unviewedCopyCount} cop{unviewedCopyCount === 1 ? 'y' : 'ies'} • <CurrencyDisplay amount={totalUnviewedAmount} iconClassName="w-3 h-3" textClassName="text-sm" /> earned
                    </p>
                  )}
                </div>
              </div>
              <button
                onClick={handleViewResults}
                className="w-full sm:w-auto bg-quip-turquoise hover:bg-quip-teal text-white font-bold py-2 px-6 rounded-tile transition-all hover:shadow-tile-sm"
              >
                View Results
              </button>
            </div>
          </div>
        )}

        {/* Round Selection */}
        <div className="tutorial-dashboard tile-card p-6 shuffle-enter">
          <h2 className="text-xl font-display font-bold mb-4 text-quip-navy">Start a Round</h2>

          {/* Error Messages */}
          {(roundStartError || contextError) && (
            <div className="mb-4 p-4 bg-red-100 border border-red-400 text-red-700 rounded-tile">
              <div className="flex justify-between items-start">
                <span>{roundStartError || contextError}</span>
                <button
                  onClick={() => {
                    setRoundStartError(null);
                    clearError();
                  }}
                  className="ml-2 text-red-900 hover:text-red-700"
                  aria-label="Dismiss error"
                >
                  ✕
                </button>
              </div>
            </div>
          )}

          <div className="space-y-4">

            {/* Prompt Round */}
            <div className="tutorial-prompt-round border-2 border-quip-navy rounded-tile p-4 bg-quip-navy bg-opacity-5 hover:bg-opacity-10 transition-all">
              <div className="flex justify-between items-center mb-2">
                <div className="flex items-center gap-2">
                  <img src="/icon_prompt.svg" alt="" className="w-8 h-8" />
                  <h3 className="font-display font-semibold text-lg text-quip-navy">Prompt Round</h3>
                </div>
                <span className="text-quip-orange-deep font-bold flex items-center gap-1">
                  <CurrencyDisplay amount={roundAvailability?.prompt_cost || 100} iconClassName="w-4 h-4" textClassName="font-bold" />
                </span>
              </div>
              <p className="text-sm text-quip-teal mb-3">
                Submit a phrase for a creative prompt
              </p>
              <button
                onClick={handleStartPrompt}
                disabled={!roundAvailability?.can_prompt || startingRound === 'prompt'}
                className="w-full bg-quip-navy hover:bg-quip-teal disabled:bg-gray-300 disabled:cursor-not-allowed text-white font-bold py-3 px-4 rounded-tile transition-all hover:shadow-tile-sm"
              >
                {startingRound === 'prompt' ? 'Starting Round...' :
                 roundAvailability?.can_prompt ? 'Start Prompt Round' :
                 activeRound?.round_type === 'prompt' ? 'Active Round - Use Continue Above' :
                 activeRound?.round_id ? 'Complete Current Round First' :
                 player.balance < (roundAvailability?.prompt_cost || 100) ? 'Insufficient Balance' :
                 player.outstanding_prompts >= 10 ? 'Too Many Outstanding Prompts' :
                 'Not Available'}
              </button>
            </div>

            {/* Copy Round */}
            <div className="tutorial-copy-round border-2 border-quip-turquoise rounded-tile p-4 bg-quip-turquoise bg-opacity-5 hover:bg-opacity-10 transition-all">
              <div className="flex justify-between items-center mb-2">
                <div className="flex items-center gap-2">
                  <img src="/icon_copy.svg" alt="" className="w-8 h-8" />
                  <h3 className="font-display font-semibold text-lg text-quip-turquoise">Copy Round</h3>
                </div>
                <span className="flex items-center gap-2 text-quip-orange-deep font-bold">
                  {roundAvailability?.copy_discount_active && roundAvailability?.prompts_waiting > 0 && (
                    <img
                      src="/badge_copy-discount.svg"
                      alt="Copy discount active"
                      className="h-7"
                    />
                  )}
                  <span className="flex items-center gap-1">
                    <CurrencyDisplay amount={roundAvailability?.copy_cost || 100} iconClassName="w-4 h-4" textClassName="font-bold" />
                  </span>
                </span>
              </div>
              <p className="text-sm text-quip-teal mb-1">
                Submit a similar phrase without seeing the prompt
              </p>
              {roundAvailability && roundAvailability.prompts_waiting > 0 && (
                <p className="text-xs text-quip-turquoise mb-3 font-semibold">
                  {formatWaitingCount(roundAvailability.prompts_waiting)} prompt
                  {roundAvailability.prompts_waiting > 1 ? 's' : ''} waiting
                </p>
              )}
              <button
                onClick={handleStartCopy}
                disabled={!roundAvailability?.can_copy || startingRound === 'copy'}
                className="w-full bg-quip-turquoise hover:bg-quip-teal disabled:bg-gray-300 disabled:cursor-not-allowed text-white font-bold py-3 px-4 rounded-tile transition-all hover:shadow-tile-sm"
              >
                {startingRound === 'copy' ? 'Starting Round...' :
                 roundAvailability?.can_copy ? 'Start Copy Round' :
                 roundAvailability?.prompts_waiting === 0 ? 'No Prompts Available' :
                 player.balance < (roundAvailability?.copy_cost || 100) ? 'Insufficient Balance' :
                 'Start Copy Round'}
              </button>
            </div>

            {/* Vote Round */}
            <div className="tutorial-vote-round border-2 border-quip-orange rounded-tile p-4 bg-quip-orange bg-opacity-5 hover:bg-opacity-10 transition-all">
              <div className="flex justify-between items-center mb-2">
                <div className="flex items-center gap-2">
                  <img src="/icon_vote.svg" alt="" className="w-8 h-8" />
                  <h3 className="font-display font-semibold text-lg text-quip-orange-deep">Vote Round</h3>
                </div>
                <span className="text-quip-orange-deep font-bold flex items-center gap-1">
                  <CurrencyDisplay amount={roundAvailability?.vote_cost || 10} iconClassName="w-4 h-4" textClassName="font-bold" />
                </span>
              </div>
              <p className="text-sm text-quip-teal mb-1">
                Identify the original phrase from three options
              </p>
              {roundAvailability && roundAvailability.phrasesets_waiting > 0 && (
                <p className="text-xs text-quip-orange-deep mb-3 font-semibold">
                  {formatWaitingCount(roundAvailability.phrasesets_waiting)} quip set
                  {roundAvailability.phrasesets_waiting > 1 ? 's' : ''} waiting
                </p>
              )}
              <button
                onClick={handleStartVote}
                disabled={!roundAvailability?.can_vote || startingRound === 'vote'}
                className="w-full bg-quip-orange hover:bg-quip-orange-deep disabled:bg-gray-300 disabled:cursor-not-allowed text-white font-bold py-3 px-4 rounded-tile transition-all hover:shadow-tile-sm"
              >
                {startingRound === 'vote' ? 'Starting Round...' :
                 roundAvailability?.can_vote ? 'Start Vote Round' :
                 roundAvailability?.phrasesets_waiting === 0 ? 'No Quip Sets Available' :
                 player.balance < (roundAvailability?.vote_cost || 10) ? 'Insufficient Balance' :
                 'Not Available'}
              </button>
            </div>
          </div>
      </div>
    </div>
      {showSurveyPrompt && (
        <div className="fixed inset-0 z-50 flex items-center justify-center bg-black/50 px-4">
          <div className="tile-card w-full max-w-lg space-y-4 p-6">
            <h2 className="text-2xl font-display font-bold text-quip-navy">
              Share your beta feedback
            </h2>
            <p className="text-quip-navy">
              We&apos;d love to hear how Quipflip feels after ten rounds. Take a short survey to help us tune the beta experience.
            </p>
            {surveyStatus && (
              <p className="text-sm text-quip-teal">
                You&apos;ve completed <span className="font-semibold">{surveyStatus.total_rounds}</span> rounds so far — perfect!
              </p>
            )}
            <div className="flex flex-col gap-3 sm:flex-row sm:justify-end">
              <button
                type="button"
                onClick={handleSurveyDismiss}
                className="rounded-tile border border-quip-navy/20 px-5 py-2 font-semibold text-quip-navy transition hover:border-quip-teal hover:text-quip-teal"
              >
                Maybe later
              </button>
              <button
                type="button"
                onClick={handleSurveyStart}
                className="rounded-tile bg-quip-navy px-6 py-2 font-semibold text-white shadow-tile-sm transition hover:bg-quip-teal"
              >
                Take the survey
              </button>
            </div>
          </div>
        </div>
      )}
  </div>
);
};

export default Dashboard;<|MERGE_RESOLUTION|>--- conflicted
+++ resolved
@@ -34,13 +34,10 @@
   const [isRoundExpired, setIsRoundExpired] = useState(false);
   const [startingRound, setStartingRound] = useState<string | null>(null);
   const [roundStartError, setRoundStartError] = useState<string | null>(null);
-<<<<<<< HEAD
   const [surveyStatus, setSurveyStatus] = useState<BetaSurveyStatusResponse | null>(null);
   const [showSurveyPrompt, setShowSurveyPrompt] = useState(false);
-=======
   const [isAbandoningRound, setIsAbandoningRound] = useState(false);
   const [abandonError, setAbandonError] = useState<string | null>(null);
->>>>>>> 96d9cd62
 
   // Log component mount and key state changes
   useEffect(() => {
