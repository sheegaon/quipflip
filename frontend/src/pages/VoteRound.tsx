--- conflicted
+++ resolved
@@ -47,17 +47,10 @@
       setIsSubmitting(true);
       setError(null);
       const result = await apiClient.submitVote(roundData.phraseset_id, phrase);
-<<<<<<< HEAD
 
-      // Mark round as submitted locally
-      setRoundData({ ...roundData, status: 'submitted' });
-
-=======
-      
       // Update the round state immediately to prevent issues
       actions.refreshDashboard(); // Trigger refresh to get latest state
-      
->>>>>>> 1d1b432b
+
       setSuccessMessage(result.correct ? getRandomMessage('voteSubmitted') : null);
       setVoteResult(result);
 
