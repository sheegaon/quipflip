import React, { useState, useEffect } from 'react';
import { useNavigate } from 'react-router-dom';
import { useGame } from '../contexts/GameContext';
import { useTutorial } from '../contexts/TutorialContext';
import apiClient, { extractErrorMessage } from '../api/client';
import { Timer } from '../components/Timer';
import { LoadingSpinner } from '../components/LoadingSpinner';
import { CurrencyDisplay } from '../components/CurrencyDisplay';
import { useTimer } from '../hooks/useTimer';
import { usePhraseValidation } from '../hooks/usePhraseValidation';
import { getRandomMessage, loadingMessages } from '../utils/brandedMessages';
import type { CopyState, FlagCopyRoundResponse } from '../api/types';
import { copyRoundLogger } from '../utils/logger';

export const CopyRound: React.FC = () => {
  const { state, actions } = useGame();
  const { activeRound, roundAvailability, copyRoundHints } = state;
  const { flagCopyRound, refreshDashboard, fetchCopyHints } = actions;
  const { currentStep, advanceStep } = useTutorial();
  const navigate = useNavigate();
  const [phrase, setPhrase] = useState('');
  const [error, setError] = useState<string | null>(null);
  const [isSubmitting, setIsSubmitting] = useState(false);
  const [successMessage, setSuccessMessage] = useState<string | null>(null);
  const [showFlagConfirm, setShowFlagConfirm] = useState(false);
  const [isFlagging, setIsFlagging] = useState(false);
  const [flagError, setFlagError] = useState<string | null>(null);
  const [flagResult, setFlagResult] = useState<FlagCopyRoundResponse | null>(null);
<<<<<<< HEAD
  const [isFetchingHints, setIsFetchingHints] = useState(false);
  const [hintError, setHintError] = useState<string | null>(null);
  const [showHints, setShowHints] = useState(false);
=======
  const [secondCopyEligibility, setSecondCopyEligibility] = useState<{
    eligible: boolean;
    cost: number;
    promptRoundId: string;
    originalPhrase: string;
  } | null>(null);
  const [isStartingSecondCopy, setIsStartingSecondCopy] = useState(false);
>>>>>>> eff00163

  const { isPhraseValid, trimmedPhrase } = usePhraseValidation(phrase);

  const roundData = activeRound?.round_type === 'copy' ? activeRound.state as CopyState : null;
  const { isExpired } = useTimer(roundData?.expires_at || null);

  // Get dynamic penalty from config or use default
  const abandonedPenalty = roundAvailability?.abandoned_penalty || 5;

  useEffect(() => {
    setShowHints(false);
    setHintError(null);
    setIsFetchingHints(false);
  }, [roundData?.round_id]);

  useEffect(() => {
    if (copyRoundHints && copyRoundHints.length > 0) {
      setHintError(null);
      setShowHints(true);
    }
  }, [copyRoundHints, roundData?.round_id]);

  const handleFetchHints = async () => {
    if (!roundData || isFetchingHints || isExpired) {
      return;
    }

    setIsFetchingHints(true);
    setHintError(null);

    try {
      await fetchCopyHints(roundData.round_id);
      setShowHints(true);
    } catch (err) {
      setHintError(extractErrorMessage(err) || 'Unable to fetch AI hints. Please try again soon.');
    } finally {
      setIsFetchingHints(false);
    }
  };

  useEffect(() => {
    if (!roundData) {
      copyRoundLogger.debug('Copy round page mounted without active round');
    } else {
      copyRoundLogger.debug('Copy round page mounted', {
        roundId: roundData.round_id,
        expiresAt: roundData.expires_at,
        status: roundData.status,
      });
    }
  }, [roundData?.round_id, roundData?.expires_at, roundData?.status]);

  // Redirect if already submitted
  useEffect(() => {
    if (roundData?.status === 'submitted') {
      navigate('/dashboard');
    }
  }, [roundData?.status, navigate]);

  // Redirect if no active copy round - but NOT during the submission process
  useEffect(() => {
    if (!activeRound || activeRound.round_type !== 'copy') {
      // Don't navigate if we're showing success message (submission in progress)
      if (successMessage) {
        return;
      }

      // Add a small delay to prevent race conditions during navigation
      const timeoutId = setTimeout(() => {
        // Special case for tutorial
        if (currentStep === 'copy_round') {
          advanceStep('vote_round');
          navigate('/dashboard');
        } else {
          // Redirect to dashboard instead of starting new rounds
          navigate('/dashboard');
        }
      }, 100);

      return () => clearTimeout(timeoutId);
    }
  }, [activeRound, currentStep, advanceStep, navigate, successMessage]);

  const handleSubmit = async (e: React.FormEvent) => {
    e.preventDefault();
    if (!roundData || isSubmitting || !isPhraseValid) return;

    setIsSubmitting(true);
    setError(null);
    setFlagResult(null);

    try {
      copyRoundLogger.debug('Submitting copy round phrase', {
        roundId: roundData.round_id,
      });
      const response = await apiClient.submitPhrase(roundData.round_id, trimmedPhrase);

      // Show success message first to prevent navigation race condition
      const message = getRandomMessage('copySubmitted');
      setSuccessMessage(message);
      copyRoundLogger.info('Copy round phrase submitted successfully', {
        roundId: roundData.round_id,
        message,
      });

      // Check if eligible for second copy
      if (response.eligible_for_second_copy && response.second_copy_cost && response.prompt_round_id && response.original_phrase) {
        setSecondCopyEligibility({
          eligible: true,
          cost: response.second_copy_cost,
          promptRoundId: response.prompt_round_id,
          originalPhrase: response.original_phrase,
        });
        copyRoundLogger.info('Player eligible for second copy', {
          cost: response.second_copy_cost,
          promptRoundId: response.prompt_round_id,
        });
      }

      // Advance tutorial if in copy_round step
      if (currentStep === 'copy_round') {
        advanceStep('vote_round');
      }

      // Immediately refresh dashboard to clear the active round state
      // This is the proper way to handle normal completion vs timer expiry
      try {
        copyRoundLogger.debug('Refreshing dashboard immediately after successful submission to clear active round');
        await refreshDashboard();
        copyRoundLogger.debug('Dashboard refreshed successfully - active round should now be cleared');
      } catch (refreshErr) {
        copyRoundLogger.warn('Failed to refresh dashboard after submission:', refreshErr);
        // Continue with navigation even if refresh fails
      }

      // Only auto-navigate if NOT eligible for second copy
      if (!response.eligible_for_second_copy) {
        // Navigate after delay - dashboard should now show no active round
        setTimeout(() => {
          copyRoundLogger.debug('Navigating back to dashboard after copy submission');
          navigate('/dashboard');
        }, 1500);
      }
    } catch (err) {
      const message = extractErrorMessage(err) || 'Unable to submit your phrase. The round may have expired or there may be a connection issue.';
      copyRoundLogger.error('Failed to submit copy round phrase', err);
      setError(message);
    } finally {
      setIsSubmitting(false);
    }
  };

  const handleOpenFlagConfirm = () => {
    setFlagError(null);
    setShowFlagConfirm(true);
  };

  const handleCancelFlag = () => {
    setShowFlagConfirm(false);
  };

  const handleConfirmFlag = async () => {
    if (!roundData) return;

    setIsFlagging(true);
    setFlagError(null);

    try {
      copyRoundLogger.debug('Flagging copy round phrase', {
        roundId: roundData.round_id,
      });
      const response = await flagCopyRound(roundData.round_id);
      setFlagResult(response);
      setSuccessMessage('Thanks for looking out!');
      setShowFlagConfirm(false);
      copyRoundLogger.info('Copy round flagged', {
        roundId: roundData.round_id,
        flagId: response.flag_id,
      });

      setTimeout(() => {
        copyRoundLogger.debug('Navigating back to dashboard after flagging copy round');
        navigate('/dashboard');
      }, 1500);
    } catch (err) {
      const message = extractErrorMessage(err, 'flag-copy-round') ||
        'Unable to flag this phrase right now. Please try again.';
      copyRoundLogger.error('Failed to flag copy round', err);
      setFlagError(message);
      setShowFlagConfirm(false);
    } finally {
      setIsFlagging(false);
    }
  };

  const handleStartSecondCopy = async () => {
    if (!secondCopyEligibility) return;

    setIsStartingSecondCopy(true);
    setError(null);

    try {
      copyRoundLogger.info('Starting second copy round', {
        promptRoundId: secondCopyEligibility.promptRoundId,
        cost: secondCopyEligibility.cost,
      });

      await apiClient.startCopyRound(secondCopyEligibility.promptRoundId);
      await refreshDashboard();

      copyRoundLogger.debug('Second copy round started, staying on page');
      // Reset states to allow for the new round
      setSuccessMessage(null);
      setSecondCopyEligibility(null);
    } catch (err) {
      const message = extractErrorMessage(err) || 'Unable to start second copy round. Please try again.';
      copyRoundLogger.error('Failed to start second copy round', err);
      setError(message);
    } finally {
      setIsStartingSecondCopy(false);
    }
  };

  const handleDeclineSecondCopy = () => {
    copyRoundLogger.info('Player declined second copy option');
    navigate('/dashboard');
  };

  // Show success state
  if (successMessage) {
    return (
      <div className="min-h-screen bg-quip-cream bg-pattern flex items-center justify-center p-4">
        <div className="tile-card max-w-2xl w-full p-8 text-center flip-enter">
          <div className="flex justify-center mb-4">
            <img src="/icon_copy.svg" alt="" className="w-24 h-24" />
          </div>
          <h2 className="text-2xl font-display font-bold text-quip-turquoise mb-2 success-message">
            {successMessage}
          </h2>
          {flagResult ? (
            <div className="text-quip-teal space-y-2">
              <p>
                We refunded{' '}
                <CurrencyDisplay
                  amount={flagResult.refund_amount}
                  iconClassName="w-4 h-4"
                  textClassName="font-semibold text-quip-turquoise"
                />
                . Our team will review this phrase shortly.
              </p>
              <p>Returning to dashboard...</p>
            </div>
          ) : secondCopyEligibility ? (
            <div className="space-y-4">
              <div className="bg-quip-turquoise bg-opacity-10 border-2 border-quip-turquoise rounded-tile p-6 mb-4">
                <p className="text-lg text-quip-navy mb-3">
                  <strong>Want to submit another copy for the same phrase?</strong>
                </p>
                <p className="text-quip-teal mb-4">
                  You can submit a second copy for <strong>"{secondCopyEligibility.originalPhrase}"</strong> for{' '}
                  <CurrencyDisplay
                    amount={secondCopyEligibility.cost}
                    iconClassName="w-4 h-4"
                    textClassName="font-semibold text-quip-turquoise"
                  />
                  . This gives you two chances to match the prompt!
                </p>
              </div>

              {error && (
                <div className="mb-4 p-4 bg-red-100 border border-red-400 text-red-700 rounded">
                  {error}
                </div>
              )}

              <div className="flex flex-col sm:flex-row gap-3 justify-center">
                <button
                  onClick={handleStartSecondCopy}
                  disabled={isStartingSecondCopy}
                  className="bg-quip-turquoise hover:bg-quip-teal disabled:bg-gray-400 text-white font-bold py-3 px-6 rounded-tile transition-all hover:shadow-tile-sm flex items-center justify-center gap-1"
                >
                  {isStartingSecondCopy ? 'Starting...' : (
                    <>
                      Submit Second Copy (
                      <CurrencyDisplay
                        amount={secondCopyEligibility.cost}
                        iconClassName="w-4 h-4"
                        textClassName="font-bold text-white"
                      />
                      )
                    </>
                  )}
                </button>
                <button
                  onClick={handleDeclineSecondCopy}
                  disabled={isStartingSecondCopy}
                  className="bg-white hover:bg-gray-50 border-2 border-quip-navy text-quip-navy font-bold py-3 px-6 rounded-tile transition-all hover:shadow-tile-sm disabled:opacity-50"
                >
                  Return to Dashboard
                </button>
              </div>
            </div>
          ) : (
            <p className="text-quip-teal">Returning to dashboard...</p>
          )}
        </div>
      </div>
    );
  }

  if (!roundData) {
    return (
      <div className="min-h-screen bg-quip-cream bg-pattern flex items-center justify-center">
        <LoadingSpinner isLoading={true} message={loadingMessages.starting} />
      </div>
    );
  }

  return (
    <div className="min-h-screen bg-gradient-to-br from-quip-turquoise to-quip-teal flex items-center justify-center p-4 bg-pattern">
      <div className="max-w-2xl w-full tile-card p-8 slide-up-enter">
        <div className="text-center mb-8">
          <div className="flex items-center justify-center gap-2 mb-2">
            <img src="/icon_copy.svg" alt="" className="w-8 h-8" />
            <h1 className="text-3xl font-display font-bold text-quip-navy">Copy Round</h1>
          </div>
          <p className="text-quip-teal">Submit a similar phrase</p>
        </div>

        {/* Timer */}
        <div className="flex justify-center mb-6">
          <Timer expiresAt={roundData.expires_at} />
        </div>

        {/* Instructions */}
        <div className="bg-quip-orange bg-opacity-10 border-2 border-quip-orange rounded-tile p-4 mb-6">
          <p className="text-sm text-quip-navy">
            <strong>💡 Tip:</strong> You don't know the prompt! Submit a phrase that could be <em>similar or related</em> to the phrase shown below. Do NOT submit your best guess of the prompt.
          </p>
        </div>

        {/* Original Phrase */}
        <div className="bg-quip-turquoise bg-opacity-5 border-2 border-quip-turquoise rounded-tile p-6 mb-6 relative">
          <button
            type="button"
            onClick={handleOpenFlagConfirm}
            disabled={isSubmitting || isFlagging}
            className="absolute top-3 right-3 z-10 inline-flex h-10 w-10 items-center justify-center rounded-full bg-white/90 text-quip-orange shadow-tile-sm transition hover:scale-105 hover:bg-white focus-visible:outline-none focus-visible:ring-2 focus-visible:ring-quip-orange disabled:cursor-not-allowed disabled:opacity-50"
            title="Flag this phrase"
            aria-label="Flag this phrase"
          >
            <span className="sr-only">Flag this phrase</span>
            <img src="/icon_flag.svg" alt="" className="h-5 w-5 pointer-events-none" aria-hidden="true" />
          </button>
          <p className="text-sm text-quip-teal mb-2 text-center font-medium">Original Phrase:</p>
          <p className="text-3xl text-center font-display font-bold text-quip-turquoise">
            {roundData.original_phrase}
          </p>
        </div>

        {/* Error Message */}
        {(error || flagError) && (
          <div className="mb-4 space-y-1 rounded border border-red-400 bg-red-100 p-4 text-red-700">
            {error && <p>{error}</p>}
            {flagError && <p>{flagError}</p>}
          </div>
        )}

        {/* AI Hints */}
        {roundData && (
          <div className="mb-4 rounded-tile border border-quip-turquoise/30 bg-white/80 p-4 shadow-tile-xs">
            {copyRoundHints && copyRoundHints.length > 0 ? (
              <>
                <button
                  type="button"
                  onClick={() => setShowHints((prev) => !prev)}
                  className="flex w-full items-center justify-between rounded-tile border border-quip-turquoise/40 bg-quip-turquoise/10 px-3 py-2 font-semibold text-quip-teal transition hover:bg-quip-turquoise/20 focus-visible:outline-none focus-visible:ring-2 focus-visible:ring-quip-turquoise"
                >
                  <span>{showHints ? 'Hide AI Hints' : 'Show AI Hints'}</span>
                  <span className="text-sm text-quip-navy">{copyRoundHints.length} suggestions</span>
                </button>
                {showHints && (
                  <div className="mt-3 space-y-3">
                    <p className="text-xs uppercase tracking-wide text-quip-teal/80">
                      Inspiration only - make it your own!
                    </p>
                    <ul className="space-y-2">
                      {copyRoundHints.map((hint, index) => (
                        <li
                          key={`${hint}-${index}`}
                          className="flex items-start gap-2 rounded-tile border border-quip-turquoise/30 bg-white px-3 py-2 text-quip-navy shadow-inner"
                        >
                          <span className="font-semibold text-quip-turquoise">Hint {index + 1}:</span>
                          <span>{hint}</span>
                        </li>
                      ))}
                    </ul>
                  </div>
                )}
              </>
            ) : (
              <>
                <button
                  type="button"
                  onClick={handleFetchHints}
                  disabled={isFetchingHints || isSubmitting || isFlagging || isExpired}
                  className="w-full rounded-tile border border-quip-turquoise bg-white px-4 py-2 font-semibold text-quip-turquoise transition hover:bg-quip-turquoise hover:text-white disabled:cursor-not-allowed disabled:opacity-60"
                >
                  {isFetchingHints ? 'Contacting AI...' : 'Get AI Hints'}
                </button>
                {hintError && <p className="mt-2 text-sm text-red-600">{hintError}</p>}
                <p className="mt-2 text-xs text-quip-teal">
                  You will get three ideas that passed quick AI checks. Use them as inspiration and tweak them to match your style.
                </p>
              </>
            )}
          </div>
        )}

        {/* Input Form */}
        <form onSubmit={handleSubmit} className="space-y-4">
          <div>
            <input
              type="text"
              value={phrase}
              onChange={(e) => setPhrase(e.target.value)}
              placeholder="Enter your phrase"
              className="tutorial-copy-input w-full px-4 py-3 text-lg border-2 border-quip-teal rounded-tile focus:outline-none focus:ring-2 focus:ring-quip-turquoise"
              disabled={isExpired || isSubmitting || isFlagging}
              maxLength={100}
            />
            <p className="text-sm text-quip-teal mt-1">
              2-5 words (4-100 characters), A-Z and spaces only, must be different from the original
            </p>
          </div>

          <button
            type="submit"
            disabled={isExpired || isSubmitting || isFlagging || !isPhraseValid}
            className="w-full bg-quip-turquoise hover:bg-quip-teal disabled:bg-gray-400 text-white font-bold py-3 px-4 rounded-tile transition-all hover:shadow-tile-sm text-lg"
          >
            {isExpired ? "Time's Up" : isSubmitting ? loadingMessages.submitting : 'Submit Phrase'}
          </button>
        </form>

        {showFlagConfirm && (
          <div className="fixed inset-0 z-50 flex items-center justify-center bg-quip-navy/60 p-4">
            <div className="w-full max-w-md rounded-tile bg-white p-6 shadow-tile-lg">
              <h3 className="text-xl font-display font-bold text-quip-navy mb-2">Flag this phrase?</h3>
              <p className="text-quip-teal">
                Are you sure you want to mark this phrase as “offensive, inappropriate, or nonsensical”? This will abandon the round
                and we'll review the phrase.
              </p>
              <div className="mt-6 flex justify-end gap-3">
                <button
                  type="button"
                  onClick={handleCancelFlag}
                  className="rounded-tile border-2 border-quip-navy px-4 py-2 font-semibold text-quip-navy transition hover:bg-quip-navy hover:text-white"
                  disabled={isFlagging}
                >
                  Cancel
                </button>
                <button
                  type="button"
                  onClick={handleConfirmFlag}
                  disabled={isFlagging}
                  className="rounded-tile bg-quip-orange px-4 py-2 font-semibold text-white shadow-tile-sm transition hover:bg-quip-orange/90 disabled:cursor-not-allowed disabled:opacity-60"
                >
                  {isFlagging ? 'Flagging...' : 'Yes, flag it'}
                </button>
              </div>
            </div>
          </div>
        )}

        {/* Home Button */}
        <button
          onClick={() => navigate('/dashboard')}
          disabled={isSubmitting}
          className="w-full mt-4 flex items-center justify-center gap-2 text-quip-teal hover:text-quip-turquoise disabled:opacity-50 disabled:cursor-not-allowed py-2 font-medium transition-colors"
          title={isSubmitting ? "Please wait for submission to complete" : "Back to Dashboard"}
        >
          <svg xmlns="http://www.w3.org/2000/svg" className="h-5 w-5" fill="none" viewBox="0 0 24 24" stroke="currentColor">
            <path strokeLinecap="round" strokeLinejoin="round" strokeWidth={2} d="M3 12l2-2m0 0l7-7 7 7M5 10v10a1 1 0 001 1h3m10-11l2 2m-2-2v10a1 1 0 01-1 1h-3m-6 0a1 1 0 001-1v-4a1 1 0 011-1h2a1 1 0 011 1v4a1 1 0 001 1m-6 0h6" />
          </svg>
          <span>Back to Dashboard</span>
        </button>

        {/* Info */}
        <div className="mt-6 p-4 bg-quip-turquoise bg-opacity-5 rounded-tile">
          <p className="text-sm text-quip-teal">
            <strong className="text-quip-navy">Cost:</strong> <CurrencyDisplay amount={roundData.cost} iconClassName="w-3 h-3" textClassName="text-sm" />
            {roundData.discount_active && (
              <span className="text-quip-turquoise font-semibold"> (10% discount!)</span>
            )}
          </p>
          <p className="text-sm text-quip-teal mt-1">
            If you don't submit, <CurrencyDisplay amount={roundData.cost - abandonedPenalty} iconClassName="w-3 h-3" textClassName="text-sm" /> will be refunded (<CurrencyDisplay amount={abandonedPenalty} iconClassName="w-3 h-3" textClassName="text-sm" /> penalty)
          </p>
        </div>
      </div>
    </div>
  );
};

export default CopyRound;<|MERGE_RESOLUTION|>--- conflicted
+++ resolved
@@ -26,11 +26,9 @@
   const [isFlagging, setIsFlagging] = useState(false);
   const [flagError, setFlagError] = useState<string | null>(null);
   const [flagResult, setFlagResult] = useState<FlagCopyRoundResponse | null>(null);
-<<<<<<< HEAD
   const [isFetchingHints, setIsFetchingHints] = useState(false);
   const [hintError, setHintError] = useState<string | null>(null);
   const [showHints, setShowHints] = useState(false);
-=======
   const [secondCopyEligibility, setSecondCopyEligibility] = useState<{
     eligible: boolean;
     cost: number;
@@ -38,7 +36,6 @@
     originalPhrase: string;
   } | null>(null);
   const [isStartingSecondCopy, setIsStartingSecondCopy] = useState(false);
->>>>>>> eff00163
 
   const { isPhraseValid, trimmedPhrase } = usePhraseValidation(phrase);
 
