--- conflicted
+++ resolved
@@ -38,13 +38,10 @@
   const { refreshPhrasesetResults, refreshPhrasesetDetails, markResultsViewed } = resultsActions;
   const [selectedPhrasesetId, setSelectedPhrasesetId] = useState<string | null>(null);
   const [expandedVotes, setExpandedVotes] = useState<Record<string, boolean>>({});
-<<<<<<< HEAD
-  const [activePopover, setActivePopover] = useState<'vault-info' | 'prize-breakdown' | null>(null);
-=======
   const [isVaultInfoOpen, setIsVaultInfoOpen] = useState<boolean>(false);
   const [isPrizeBreakdownOpen, setIsPrizeBreakdownOpen] = useState<boolean>(false);
   const [isEarningsBreakdownOpen, setIsEarningsBreakdownOpen] = useState<boolean>(false);
->>>>>>> bf63b886
+  const [activePopover, setActivePopover] = useState<'vault-info' | 'prize-breakdown' | null>(null);
   const [voteResultsPage, setVoteResultsPage] = useState<number>(1);
   const [latestResultsPage, setLatestResultsPage] = useState<number>(1);
   const isVaultInfoOpen = activePopover === 'vault-info';
@@ -135,14 +132,6 @@
     }));
   };
 
-<<<<<<< HEAD
-  const togglePopover = (popover: 'vault-info' | 'prize-breakdown') => {
-    setActivePopover((prev) => (prev === popover ? null : popover));
-  };
-
-  useEffect(() => {
-    setActivePopover(null);
-=======
   const toggleVaultInfo = () => {
     setIsVaultInfoOpen((prev) => {
       const next = !prev;
@@ -179,7 +168,6 @@
     setIsVaultInfoOpen(false);
     setIsPrizeBreakdownOpen(false);
     setIsEarningsBreakdownOpen(false);
->>>>>>> bf63b886
   }, [selectedPhrasesetId]);
 
   const performanceBreakdown = useMemo(() => {
