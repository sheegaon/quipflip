import React, { useCallback, useEffect, useMemo, useState, useRef } from 'react';
import { useSmartPolling, PollConfigs } from '../utils/smartPolling';
import { getActionErrorMessage } from '../utils/errorMessages';
import { useLoadingState, InlineLoadingSpinner } from '../components/LoadingSpinner';
import type {
  PhrasesetSummary,
  PhrasesetDetails as PhrasesetDetailsType,
} from '../api/types';
import { useGame } from '../contexts/GameContext';
import { PhrasesetList } from '../components/PhrasesetList';
import { PhrasesetDetails } from '../components/PhrasesetDetails';
import { Header } from '../components/Header';

type RoleFilter = 'all' | 'prompt' | 'copy';
type StatusFilter = 'all' | 'in_progress' | 'voting' | 'finalized' | 'abandoned';

const roleOptions: { value: RoleFilter; label: string }[] = [
  { value: 'all', label: 'All Roles' },
  { value: 'prompt', label: 'Prompts' },
  { value: 'copy', label: 'Copies' },
];

const statusOptions: { value: StatusFilter; label: string }[] = [
  { value: 'all', label: 'All Statuses' },
  { value: 'in_progress', label: 'In Progress' },
  { value: 'voting', label: 'Voting' },
  { value: 'finalized', label: 'Finalized' },
  { value: 'abandoned', label: 'Abandoned' },
];

export const Tracking: React.FC = () => {
  const { state, actions } = useGame();
  const { player, phrasesetSummary } = state;
  const { refreshBalance, refreshDashboard, getPlayerPhrasesets, getPhrasesetDetails, claimPhrasesetPrize } = actions;

  // Smart polling for active phraseset details
  const { startPoll, stopPoll } = useSmartPolling();
  
  // Enhanced loading states
  const { setLoading, clearLoading, getLoadingState } = useLoadingState();

  const [roleFilter, setRoleFilter] = useState<RoleFilter>('all');
  const [statusFilter, setStatusFilter] = useState<StatusFilter>('in_progress');
  const [phrasesets, setPhrasesets] = useState<PhrasesetSummary[]>([]);
  const [selectedId, setSelectedId] = useState<string | null>(null);
  const [selectedSummary, setSelectedSummary] = useState<PhrasesetSummary | null>(null);
  const [details, setDetails] = useState<PhrasesetDetailsType | null>(null);
  const [error, setError] = useState<string | null>(null);
  const [infoExpanded, setInfoExpanded] = useState(false);

  // Store the last fetched details to compare for changes
  const lastDetailsRef = useRef<PhrasesetDetailsType | null>(null);

<<<<<<< HEAD
  const fetchPhrasesets = useCallback(async (signal?: AbortSignal) => {
    setListLoading(true);
=======
  const fetchPhrasesets = useCallback(async () => {
    setLoading('phrasesets', { 
      isLoading: true, 
      type: 'refresh',
      message: 'Loading your past rounds...'
    });
    
>>>>>>> 1d1b432b
    try {
      const data = await getPlayerPhrasesets({
        role: roleFilter,
        status: statusFilter,
        limit: 100,
        offset: 0,
<<<<<<< HEAD
      }, signal);
      setPhrasesets(data.phrasesets);
      if (data.phrasesets.length > 0) {
        // Preserve selected item if it still exists in the new list
        const currentlySelected = data.phrasesets.find((item) =>
=======
      });
      
      setPhrasesets(data.phrasesets);
      if (data.phrasesets.length > 0) {
        const first = data.phrasesets.find((item: PhrasesetSummary) =>
>>>>>>> 1d1b432b
          item.phraseset_id ? item.phraseset_id === selectedId : item.prompt_round_id === selectedId
        );

        if (currentlySelected) {
          // Keep the current selection
          setSelectedSummary(currentlySelected);
        } else if (!selectedId) {
          // No previous selection, select first item
          const first = data.phrasesets[0];
          const id = first.phraseset_id ?? first.prompt_round_id;
          setSelectedId(id);
          setSelectedSummary(first);
        }
      } else {
        setSelectedId(null);
        setSelectedSummary(null);
        setDetails(null);
      }
      setError(null);
<<<<<<< HEAD
    } catch (err: any) {
      if (err.name !== 'AbortError' && err.code !== 'ERR_CANCELED') {
        setError(extractErrorMessage(err) || 'Unable to load your past rounds. Please refresh the page or try again in a moment.');
      }
=======
    } catch (err) {
      const errorMessage = getActionErrorMessage('load-tracking', err);
      setError(errorMessage);
>>>>>>> 1d1b432b
    } finally {
      clearLoading('phrasesets');
    }
  }, [roleFilter, statusFilter, selectedId, getPlayerPhrasesets, setLoading, clearLoading]);

  const fetchDetails = useCallback(async (phraseset: PhrasesetSummary | null, signal?: AbortSignal) => {
    if (!phraseset || !phraseset.phraseset_id) {
      setDetails(null);
      lastDetailsRef.current = null;
      stopPoll('phraseset-details');
      return;
    }
    
    setLoading('details', { 
      isLoading: true, 
      type: 'refresh',
      message: 'Loading details...'
    });
    
    try {
<<<<<<< HEAD
      const data = await apiClient.getPhrasesetDetails(phraseset.phraseset_id, signal);

=======
      const data = await getPhrasesetDetails(phraseset.phraseset_id);
      
>>>>>>> 1d1b432b
      // Only update state if the data has actually changed
      const hasChanged = !lastDetailsRef.current ||
        JSON.stringify(lastDetailsRef.current) !== JSON.stringify(data);

      if (hasChanged) {
        setDetails(data);
        lastDetailsRef.current = data;
      }

      setError(null);
<<<<<<< HEAD
    } catch (err: any) {
      if (err.name !== 'AbortError' && err.code !== 'ERR_CANCELED') {
        setError(extractErrorMessage(err) || 'Unable to load the details for this round. It may no longer be available.');
      }
=======
    } catch (err) {
      const errorMessage = getActionErrorMessage('load-details', err);
      setError(errorMessage);
>>>>>>> 1d1b432b
    } finally {
      clearLoading('details');
    }
  }, [getPhrasesetDetails, setLoading, clearLoading, stopPoll]);

  useEffect(() => {
    const controller = new AbortController();
    fetchPhrasesets(controller.signal);

    return () => {
      controller.abort();
    };
  }, [fetchPhrasesets]);

  useEffect(() => {
    if (!selectedSummary) return;

    const controller = new AbortController();
    fetchDetails(selectedSummary, controller.signal);

    return () => {
      controller.abort();
    };
  }, [selectedSummary, fetchDetails]);

  // Smart polling for active phraseset details
  useEffect(() => {
    if (!selectedSummary?.phraseset_id) {
      stopPoll('phraseset-details');
      return;
    }
    
    if (details?.status === 'finalized') {
      stopPoll('phraseset-details');
      return;
    }

    // Start smart polling for details updates
    startPoll(PollConfigs.PHRASESET_DETAILS, async () => {
      await fetchDetails(selectedSummary);
    });

    return () => {
      stopPoll('phraseset-details');
    };
  }, [selectedSummary, details?.status, fetchDetails, startPoll, stopPoll]);

  const handleSelect = (summary: PhrasesetSummary) => {
    const id = summary.phraseset_id ?? summary.prompt_round_id;
    setSelectedId(id);
    setSelectedSummary(summary);
  };

  const handleClaim = async (phrasesetId: string) => {
    setLoading('claim', { 
      isLoading: true, 
      type: 'submit',
      message: 'Claiming your prize...'
    });
    
    try {
      await claimPhrasesetPrize(phrasesetId);
      await Promise.all([
        fetchDetails(selectedSummary),
        fetchPhrasesets(),
        refreshBalance(),
        refreshDashboard(),
      ]);
      setError(null);
    } catch (err) {
      const errorMessage = getActionErrorMessage('claim-prize', err);
      setError(errorMessage);
    } finally {
      clearLoading('claim');
    }
  };

  const totalTracked = useMemo(() => phrasesets.length, [phrasesets.length]);

  // Loading states
  const listLoading = getLoadingState('phrasesets')?.isLoading || false;
  const detailsLoading = getLoadingState('details')?.isLoading || false;
  const claiming = getLoadingState('claim')?.isLoading || false;

  if (!player) {
    return (
      <div className="min-h-screen bg-quip-cream bg-pattern flex items-center justify-center">
        <div className="text-xl">Loading...</div>
      </div>
    );
  }

  return (
    <div className="min-h-screen bg-quip-cream bg-pattern">
      <Header />

      <div className="max-w-6xl mx-auto px-4 py-8 space-y-6">
        <div>
          <h1 className="text-2xl font-display font-bold text-quip-navy">Past Round Tracking</h1>
          <p className="text-sm text-quip-teal">
            Monitor your quips throughout the game lifecycle.
          </p>
        </div>

        {phrasesetSummary && (
          <div className="grid gap-3 sm:grid-cols-3">
            <div className="tile-card p-4">
              <p className="text-xs uppercase text-quip-teal font-medium">In Progress</p>
              <p className="text-lg font-display font-semibold text-quip-navy">
                {phrasesetSummary.in_progress.prompts} prompt
                {phrasesetSummary.in_progress.prompts === 1 ? '' : 's'} &nbsp;•&nbsp;
                {phrasesetSummary.in_progress.copies} cop
                {phrasesetSummary.in_progress.copies === 1 ? 'y' : 'ies'}
              </p>
            </div>
            <div className="tile-card p-4">
              <p className="text-xs uppercase text-quip-teal font-medium">Finalized</p>
              <p className="text-lg font-display font-semibold text-quip-navy">
                {phrasesetSummary.finalized.prompts} prompt
                {phrasesetSummary.finalized.prompts === 1 ? '' : 's'} &nbsp;•&nbsp;
                {phrasesetSummary.finalized.copies} cop
                {phrasesetSummary.finalized.copies === 1 ? 'y' : 'ies'}
              </p>
            </div>
            <div className="tile-card p-4 bg-quip-turquoise bg-opacity-10">
              <p className="text-xs uppercase text-quip-teal font-medium">Unclaimed</p>
              <p className="text-lg font-display font-semibold text-quip-turquoise">
                ${phrasesetSummary.total_unclaimed_amount}
              </p>
            </div>
          </div>
        )}

        <div className="tile-card p-4">
          <div className="flex flex-col gap-3 sm:flex-row sm:items-center sm:justify-between">
            <div className="flex flex-wrap gap-3">
              <label className="text-sm text-gray-700 flex items-center gap-2">
                Role
                <select
                  value={roleFilter}
                  onChange={(event) => setRoleFilter(event.target.value as RoleFilter)}
                  className="border border-gray-300 rounded-md px-2 py-1 text-sm"
                  disabled={listLoading}
                >
                  {roleOptions.map((option) => (
                    <option key={option.value} value={option.value}>
                      {option.label}
                    </option>
                  ))}
                </select>
              </label>
              <label className="text-sm text-gray-700 flex items-center gap-2">
                Status
                <select
                  value={statusFilter}
                  onChange={(event) => setStatusFilter(event.target.value as StatusFilter)}
                  className="border border-gray-300 rounded-md px-2 py-1 text-sm"
                  disabled={listLoading}
                >
                  {statusOptions.map((option) => (
                    <option key={option.value} value={option.value}>
                      {option.label}
                    </option>
                  ))}
                </select>
              </label>
            </div>
            <div className="text-sm text-gray-600 flex items-center gap-2">
              {listLoading && <InlineLoadingSpinner type="refresh" />}
              Showing {totalTracked} round{totalTracked === 1 ? '' : 's'}
            </div>
          </div>
        </div>

        {error && (
          <div className="bg-red-50 border border-red-200 text-red-700 px-4 py-3 rounded-lg text-sm">
            {error}
          </div>
        )}

        <div className="grid grid-cols-1 gap-6 lg:grid-cols-3">
          <div className="min-w-0 lg:col-span-1">
            <div className="bg-white rounded-lg shadow p-4">
              <h2 className="text-lg font-semibold text-gray-800 mb-4">Your Past Rounds</h2>
              <PhrasesetList
                phrasesets={phrasesets}
                selectedId={selectedId}
                onSelect={handleSelect}
                isLoading={listLoading}
              />
            </div>
          </div>
          <div className="min-w-0 lg:col-span-2">
            <PhrasesetDetails
              phraseset={details}
              summary={selectedSummary}
              loading={detailsLoading}
              claiming={claiming}
              onClaim={handleClaim}
            />
          </div>
        </div>

        {/* Collapsible Info Section */}
        <div className="tile-card overflow-hidden">
          <button
            onClick={() => setInfoExpanded(!infoExpanded)}
            className="w-full p-4 flex items-center justify-between hover:bg-quip-cream hover:bg-opacity-30 transition-colors"
          >
            <div className="flex items-center gap-3">
              <svg className="w-5 h-5 text-quip-teal flex-shrink-0" fill="currentColor" viewBox="0 0 20 20">
                <path fillRule="evenodd" d="M18 10a8 8 0 11-16 0 8 8 0 0116 0zm-7-4a1 1 0 11-2 0 1 1 0 012 0zM9 9a1 1 0 000 2v3a1 1 0 001 1h1a1 1 0 100-2v-3a1 1 0 00-1-1H9z" clipRule="evenodd" />
              </svg>
              <span className="text-sm font-semibold text-quip-navy">
                How does voting priority work?
              </span>
            </div>
            <svg
              className={`w-5 h-5 text-quip-teal transition-transform ${infoExpanded ? 'rotate-180' : ''}`}
              fill="none"
              viewBox="0 0 24 24"
              stroke="currentColor"
            >
              <path strokeLinecap="round" strokeLinejoin="round" strokeWidth={2} d="M19 9l-7 7-7-7" />
            </svg>
          </button>

          {infoExpanded && (
            <div className="px-4 pb-4 pt-2 border-t border-gray-100">
              <div className="text-sm text-gray-700 space-y-3">
                <p>
                  When voters request a round, phrasesets are prioritized to ensure fair and timely completion:
                </p>

                <div className="space-y-2">
                  <div className="flex gap-2">
                    <span className="font-semibold text-quip-turquoise min-w-[3rem]">High:</span>
                    <span>Phrasesets with <strong>5+ votes</strong> (FIFO from 5th vote timestamp)</span>
                  </div>
                  <div className="flex gap-2">
                    <span className="font-semibold text-quip-teal min-w-[3rem]">Medium:</span>
                    <span>Phrasesets with <strong>3-4 votes</strong> (FIFO from 3rd vote timestamp)</span>
                  </div>
                  <div className="flex gap-2">
                    <span className="font-semibold text-gray-500 min-w-[3rem]">Low:</span>
                    <span>Phrasesets with <strong>0-2 votes</strong> (random selection)</span>
                  </div>
                </div>

                <div className="bg-quip-teal bg-opacity-5 p-3 rounded-lg mt-3">
                  <p className="text-xs text-quip-navy">
                    <strong>Key Milestones:</strong> The <strong>3rd vote</strong> and <strong>5th vote</strong> timestamps
                    determine when your phraseset enters priority queues, affecting how quickly it receives additional votes and finalizes.
                  </p>
                </div>

                <div className="text-xs text-gray-600 mt-3 space-y-1">
                  <p><strong>Voting Window:</strong></p>
                  <ul className="list-disc list-inside ml-2 space-y-0.5">
                    <li>After 3rd vote: Remains open for 10 minutes or until 5th vote (whichever comes first)</li>
                    <li>After 5th vote: Accepts new voters for 60 seconds</li>
                    <li>Maximum: 20 votes per phraseset</li>
                  </ul>
                </div>
              </div>
            </div>
          )}
        </div>
      </div>
    </div>
  );
};<|MERGE_RESOLUTION|>--- conflicted
+++ resolved
@@ -35,7 +35,7 @@
 
   // Smart polling for active phraseset details
   const { startPoll, stopPoll } = useSmartPolling();
-  
+
   // Enhanced loading states
   const { setLoading, clearLoading, getLoadingState } = useLoadingState();
 
@@ -51,37 +51,24 @@
   // Store the last fetched details to compare for changes
   const lastDetailsRef = useRef<PhrasesetDetailsType | null>(null);
 
-<<<<<<< HEAD
-  const fetchPhrasesets = useCallback(async (signal?: AbortSignal) => {
-    setListLoading(true);
-=======
   const fetchPhrasesets = useCallback(async () => {
-    setLoading('phrasesets', { 
-      isLoading: true, 
+    setLoading('phrasesets', {
+      isLoading: true,
       type: 'refresh',
       message: 'Loading your past rounds...'
     });
-    
->>>>>>> 1d1b432b
+
     try {
       const data = await getPlayerPhrasesets({
         role: roleFilter,
         status: statusFilter,
         limit: 100,
         offset: 0,
-<<<<<<< HEAD
-      }, signal);
-      setPhrasesets(data.phrasesets);
-      if (data.phrasesets.length > 0) {
-        // Preserve selected item if it still exists in the new list
-        const currentlySelected = data.phrasesets.find((item) =>
-=======
       });
-      
+
       setPhrasesets(data.phrasesets);
       if (data.phrasesets.length > 0) {
         const first = data.phrasesets.find((item: PhrasesetSummary) =>
->>>>>>> 1d1b432b
           item.phraseset_id ? item.phraseset_id === selectedId : item.prompt_round_id === selectedId
         );
 
@@ -101,16 +88,9 @@
         setDetails(null);
       }
       setError(null);
-<<<<<<< HEAD
-    } catch (err: any) {
-      if (err.name !== 'AbortError' && err.code !== 'ERR_CANCELED') {
-        setError(extractErrorMessage(err) || 'Unable to load your past rounds. Please refresh the page or try again in a moment.');
-      }
-=======
     } catch (err) {
       const errorMessage = getActionErrorMessage('load-tracking', err);
       setError(errorMessage);
->>>>>>> 1d1b432b
     } finally {
       clearLoading('phrasesets');
     }
@@ -123,21 +103,16 @@
       stopPoll('phraseset-details');
       return;
     }
-    
-    setLoading('details', { 
-      isLoading: true, 
+
+    setLoading('details', {
+      isLoading: true,
       type: 'refresh',
       message: 'Loading details...'
     });
-    
+
     try {
-<<<<<<< HEAD
-      const data = await apiClient.getPhrasesetDetails(phraseset.phraseset_id, signal);
-
-=======
       const data = await getPhrasesetDetails(phraseset.phraseset_id);
       
->>>>>>> 1d1b432b
       // Only update state if the data has actually changed
       const hasChanged = !lastDetailsRef.current ||
         JSON.stringify(lastDetailsRef.current) !== JSON.stringify(data);
@@ -148,16 +123,9 @@
       }
 
       setError(null);
-<<<<<<< HEAD
-    } catch (err: any) {
-      if (err.name !== 'AbortError' && err.code !== 'ERR_CANCELED') {
-        setError(extractErrorMessage(err) || 'Unable to load the details for this round. It may no longer be available.');
-      }
-=======
     } catch (err) {
       const errorMessage = getActionErrorMessage('load-details', err);
       setError(errorMessage);
->>>>>>> 1d1b432b
     } finally {
       clearLoading('details');
     }
@@ -189,7 +157,7 @@
       stopPoll('phraseset-details');
       return;
     }
-    
+
     if (details?.status === 'finalized') {
       stopPoll('phraseset-details');
       return;
@@ -212,12 +180,12 @@
   };
 
   const handleClaim = async (phrasesetId: string) => {
-    setLoading('claim', { 
-      isLoading: true, 
+    setLoading('claim', {
+      isLoading: true,
       type: 'submit',
       message: 'Claiming your prize...'
     });
-    
+
     try {
       await claimPhrasesetPrize(phrasesetId);
       await Promise.all([
