import React, { useState, useEffect } from 'react';
import { useNavigate } from 'react-router-dom';
import { useGame } from '../contexts/GameContext';
import { Header } from '../components/Header';
import apiClient, { extractErrorMessage } from '../api/client';
import { EditableConfigField } from '../components/EditableConfigField';
<<<<<<< HEAD
import { adminLogger } from '../utils/logger';
=======
import type { AdminPlayerSummary } from '../api/types';
>>>>>>> ad8c6a32

interface GameConfig {
  // Game Constants
  starting_balance: number;
  daily_bonus_amount: number;
  prompt_cost: number;
  copy_cost_normal: number;
  copy_cost_discount: number;
  vote_cost: number;
  vote_payout_correct: number;
  abandoned_penalty: number;
  prize_pool_base: number;
  max_outstanding_quips: number;
  copy_discount_threshold: number;

  // Timing
  prompt_round_seconds: number;
  copy_round_seconds: number;
  vote_round_seconds: number;
  grace_period_seconds: number;

  // Vote finalization thresholds
  vote_max_votes: number;
  vote_closing_threshold: number;
  vote_closing_window_seconds: number;
  vote_minimum_threshold: number;
  vote_minimum_window_seconds: number;

  // Phrase Validation
  phrase_min_words: number;
  phrase_max_words: number;
  phrase_max_length: number;
  phrase_min_char_per_word: number;
  phrase_max_char_per_word: number;
  significant_word_min_length: number;

  // AI Service (read-only for now)
  ai_provider: string;
  ai_openai_model: string;
  ai_gemini_model: string;
  ai_timeout_seconds: number;
  ai_backup_delay_minutes: number;
}

interface ValidationResult {
  is_valid: boolean;
  error_message: string | null;
  word_count: number;
  phrase_length: number;
  words: string[];
  prompt_relevance_score: number | null;
  similarity_to_original: number | null;
  similarity_to_other_copy: number | null;
  prompt_relevance_threshold: number | null;
  similarity_threshold: number | null;
  format_check_passed: boolean;
  dictionary_check_passed: boolean;
  word_conflicts: string[];
}

const Admin: React.FC = () => {
  const { state } = useGame();
  const { player } = state;
  const navigate = useNavigate();
  const [loading, setLoading] = useState(true);
  const [error, setError] = useState<string | null>(null);
  const [config, setConfig] = useState<GameConfig | null>(null);
  const [activeTab, setActiveTab] = useState<'economics' | 'timing' | 'validation' | 'phrase_validator' | 'ai'>('economics');
  const [editMode, setEditMode] = useState(false);
  const [saveMessage, setSaveMessage] = useState<string | null>(null);

  // Phrase Validator state
  const [validationType, setValidationType] = useState<'basic' | 'prompt' | 'copy'>('basic');
  const [testPhrase, setTestPhrase] = useState('');
  const [promptText, setPromptText] = useState('');
  const [originalPhrase, setOriginalPhrase] = useState('');
  const [otherCopyPhrase, setOtherCopyPhrase] = useState('');
  const [validationResult, setValidationResult] = useState<ValidationResult | null>(null);
  const [validating, setValidating] = useState(false);
  type AdminDeleteIdentifier = 'email' | 'username';
  const [adminDeleteIdentifier, setAdminDeleteIdentifier] = useState<AdminDeleteIdentifier>('email');
  const [adminDeleteValue, setAdminDeleteValue] = useState('');
  const [adminDeleteLookup, setAdminDeleteLookup] = useState<AdminPlayerSummary | null>(null);
  const [adminDeleteLoading, setAdminDeleteLoading] = useState(false);
  const [adminDeleteActionLoading, setAdminDeleteActionLoading] = useState(false);
  const [adminDeleteError, setAdminDeleteError] = useState<string | null>(null);
  const [adminDeleteSuccess, setAdminDeleteSuccess] = useState<string | null>(null);
  const [adminDeleteConfirm, setAdminDeleteConfirm] = useState('');

  useEffect(() => {
    const loadConfig = async () => {
      try {
        setLoading(true);
        setError(null);
        adminLogger.debug('Loading admin configuration');

        // Fetch actual configuration from backend
        const configData = await apiClient.getAdminConfig();
        setConfig(configData);
        adminLogger.info('Admin configuration loaded');
      } catch (err) {
        const message = extractErrorMessage(err) || 'Failed to load configuration';
        adminLogger.error('Failed to load admin configuration', err);
        setError(message);
      } finally {
        setLoading(false);
        adminLogger.debug('Admin configuration load completed');
      }
    };

    loadConfig();
  }, []);

  const formatDateTime = (value: string) =>
    new Date(value).toLocaleString('en-US', {
      year: 'numeric',
      month: 'short',
      day: 'numeric',
      hour: '2-digit',
      minute: '2-digit',
    });

  const handleSaveConfig = async (key: string, value: number | string) => {
    try {
      setSaveMessage(null);
      adminLogger.debug('Updating admin config value', { key, value });
      const result = await apiClient.updateAdminConfig(key, value);

      // Update local config state
      if (config) {
        setConfig({
          ...config,
          [key]: result.value
        });
      }

      // Show success message
      setSaveMessage(`Successfully updated ${key}`);
      setTimeout(() => setSaveMessage(null), 3000);
      adminLogger.info('Admin config updated', { key });
    } catch (err) {
      adminLogger.error('Failed to update admin config value', err);
      throw err; // Re-throw to let EditableConfigField handle it
    }
  };

  const handleTestPhrase = async () => {
    if (!testPhrase.trim()) {
      return;
    }

    try {
      setValidating(true);
      adminLogger.debug('Testing phrase validation', {
        validationType,
        hasPrompt: Boolean(promptText),
        hasOriginal: Boolean(originalPhrase),
        hasOtherCopy: Boolean(otherCopyPhrase),
      });
      const data = await apiClient.testPhraseValidation(
        testPhrase,
        validationType,
        validationType !== 'basic' ? promptText || null : null,
        validationType === 'copy' ? originalPhrase || null : null,
        validationType === 'copy' ? otherCopyPhrase || null : null
      );
      setValidationResult(data);
      adminLogger.info('Phrase validation test completed', {
        validationType,
        isValid: data.is_valid,
      });
    } catch (err) {
      const message = extractErrorMessage(err) || 'Failed to test phrase validation';
      adminLogger.error('Failed to test phrase validation', err);
      setError(message);
    } finally {
      setValidating(false);
      adminLogger.debug('Phrase validation test flow completed');
    }
  };

  const handleAdminDeleteSearch = async () => {
    const trimmed = adminDeleteValue.trim();
    if (!trimmed) {
      setAdminDeleteError('Enter a value to search.');
      setAdminDeleteLookup(null);
      return;
    }

    try {
      setAdminDeleteLoading(true);
      setAdminDeleteError(null);
      setAdminDeleteSuccess(null);
      setAdminDeleteLookup(null);
      const params = adminDeleteIdentifier === 'email' ? { email: trimmed } : { username: trimmed };
      const result = await apiClient.adminSearchPlayer(params);
      setAdminDeleteLookup(result);
      setAdminDeleteConfirm('');
    } catch (err: any) {
      if (err?.detail === 'player_not_found') {
        setAdminDeleteError('No account found with that identifier.');
      } else {
        setAdminDeleteError(extractErrorMessage(err, 'admin-search-player') || 'Failed to find player');
      }
    } finally {
      setAdminDeleteLoading(false);
    }
  };

  const handleAdminDeleteClear = () => {
    setAdminDeleteValue('');
    setAdminDeleteLookup(null);
    setAdminDeleteError(null);
    setAdminDeleteSuccess(null);
    setAdminDeleteConfirm('');
  };

  useEffect(() => {
    if (!adminDeleteSuccess) {
      return;
    }
    const timer = window.setTimeout(() => setAdminDeleteSuccess(null), 4000);
    return () => window.clearTimeout(timer);
  }, [adminDeleteSuccess]);

  const handleAdminDeleteAccount = async () => {
    if (!adminDeleteLookup) {
      setAdminDeleteError('Search for a player before deleting.');
      return;
    }

    if (adminDeleteConfirm.trim().toUpperCase() !== 'DELETE') {
      setAdminDeleteError('Type DELETE to confirm.');
      return;
    }

    try {
      setAdminDeleteActionLoading(true);
      setAdminDeleteError(null);
      const result = await apiClient.adminDeletePlayer({
        player_id: adminDeleteLookup.player_id,
        confirmation: 'DELETE',
      });
      setAdminDeleteSuccess(`Deleted ${result.deleted_username} (${result.deleted_email}).`);
      setAdminDeleteLookup(null);
      setAdminDeleteValue('');
      setAdminDeleteConfirm('');
    } catch (err) {
      setAdminDeleteError(extractErrorMessage(err, 'admin-delete-player') || 'Failed to delete player');
    } finally {
      setAdminDeleteActionLoading(false);
    }
  };

  if (!player) {
    return (
      <div className="min-h-screen bg-quip-cream bg-pattern">
        <Header />
        <div className="container mx-auto px-4 py-8">
          <div className="text-center">Loading...</div>
        </div>
      </div>
    );
  }

  if (loading) {
    return (
      <div className="min-h-screen bg-quip-cream bg-pattern">
        <Header />
        <div className="container mx-auto px-4 py-8">
          <div className="text-center py-12">
            <div className="inline-block h-8 w-8 animate-spin rounded-full border-4 border-solid border-quip-orange border-r-transparent"></div>
            <p className="mt-4 text-quip-navy font-display">Loading admin panel...</p>
          </div>
        </div>
      </div>
    );
  }

  if (error || !config) {
    return (
      <div className="min-h-screen bg-quip-cream bg-pattern">
        <Header />
        <div className="container mx-auto px-4 py-8 max-w-4xl">
          <div className="tile-card p-8">
            <h1 className="text-2xl font-display font-bold text-quip-navy mb-4">Admin Panel</h1>
            <div className="text-red-600">{error || 'Failed to load configuration'}</div>
            <button
              onClick={() => navigate('/settings')}
              className="mt-4 bg-quip-navy hover:bg-quip-teal text-white font-bold py-2 px-4 rounded-tile transition-all"
            >
              Back to Settings
            </button>
          </div>
        </div>
      </div>
    );
  }

  return (
    <div className="min-h-screen bg-quip-cream bg-pattern">
      <Header />
      <div className="container mx-auto px-4 py-8 max-w-6xl">
        {/* Header */}
        <div className="tile-card p-6 mb-6 border-2 border-quip-orange">
          <div className="flex items-center justify-between">
            <div>
              <h1 className="text-3xl font-display font-bold text-quip-navy">Admin Panel</h1>
              <p className="text-quip-teal mt-1">View and manage game configuration</p>
            </div>
            <div className="flex items-center gap-3">
              <label className="flex items-center gap-2 cursor-pointer">
                <span className="text-sm font-semibold text-quip-navy">Edit Mode</span>
                <div className="relative">
                  <input
                    type="checkbox"
                    checked={editMode}
                    onChange={(e) => setEditMode(e.target.checked)}
                    className="sr-only"
                  />
                  <div className={`block w-14 h-8 rounded-full transition-colors ${editMode ? 'bg-green-600' : 'bg-gray-300'}`}></div>
                  <div className={`dot absolute left-1 top-1 bg-white w-6 h-6 rounded-full transition-transform ${editMode ? 'transform translate-x-6' : ''}`}></div>
                </div>
              </label>
              <button
                onClick={() => navigate('/settings')}
                className="bg-quip-navy hover:bg-quip-teal text-white font-bold py-2 px-4 rounded-tile transition-all hover:shadow-tile-sm"
              >
                Back to Settings
              </button>
            </div>
          </div>
        </div>

        <div className="tile-card p-6 mb-6 border-2 border-red-200">
          <h2 className="text-2xl font-display font-bold text-red-700 mb-2">Account Cleanup</h2>
          <p className="text-quip-teal mb-4">
            Search for a player and permanently delete their account. This action cannot be undone and will remove all related gameplay data.
          </p>
          <div className="grid grid-cols-1 lg:grid-cols-3 gap-4 mb-4">
            <div>
              <label className="block text-sm font-semibold text-quip-teal mb-2">Search by</label>
              <select
                value={adminDeleteIdentifier}
                onChange={(e) => setAdminDeleteIdentifier(e.target.value as AdminDeleteIdentifier)}
                className="w-full border-2 border-quip-navy border-opacity-30 rounded-tile p-3 focus:outline-none focus:border-quip-orange"
              >
                <option value="email">Email</option>
                <option value="username">Username</option>
              </select>
            </div>
            <div className="lg:col-span-2">
              <label className="block text-sm font-semibold text-quip-teal mb-2">Identifier</label>
              <input
                type="text"
                value={adminDeleteValue}
                onChange={(e) => setAdminDeleteValue(e.target.value)}
                className="w-full border-2 border-quip-navy border-opacity-30 rounded-tile p-3 focus:outline-none focus:border-quip-orange"
                placeholder={adminDeleteIdentifier === 'email' ? 'player@example.com' : 'username'}
              />
            </div>
          </div>
          <div className="flex flex-wrap gap-3 mb-4">
            <button
              onClick={handleAdminDeleteSearch}
              className="bg-quip-orange hover:bg-quip-orange-deep text-white font-bold py-2 px-4 rounded-tile transition-all hover:shadow-tile-sm"
              disabled={adminDeleteLoading}
            >
              {adminDeleteLoading ? 'Searching...' : 'Find Player'}
            </button>
            <button
              onClick={handleAdminDeleteClear}
              className="bg-gray-200 hover:bg-gray-300 text-quip-navy font-bold py-2 px-4 rounded-tile transition-all"
              disabled={adminDeleteLoading || adminDeleteActionLoading}
            >
              Clear
            </button>
          </div>
          {adminDeleteError && <p className="text-red-600 mb-3">{adminDeleteError}</p>}
          {adminDeleteSuccess && <p className="text-green-600 mb-3">{adminDeleteSuccess}</p>}
          {adminDeleteLookup && (
            <div className="bg-red-50 border-2 border-red-200 rounded-tile p-4">
              <h3 className="text-lg font-display font-bold text-red-700 mb-2">Player Overview</h3>
              <dl className="grid grid-cols-1 md:grid-cols-2 gap-2 text-sm text-quip-navy mb-4">
                <div>
                  <dt className="font-semibold">Username</dt>
                  <dd>{adminDeleteLookup.username}</dd>
                </div>
                <div>
                  <dt className="font-semibold">Email</dt>
                  <dd>{adminDeleteLookup.email}</dd>
                </div>
                <div>
                  <dt className="font-semibold">Balance</dt>
                  <dd>{adminDeleteLookup.balance}</dd>
                </div>
                <div>
                  <dt className="font-semibold">Outstanding Prompts</dt>
                  <dd>{adminDeleteLookup.outstanding_prompts}</dd>
                </div>
                <div className="md:col-span-2">
                  <dt className="font-semibold">Created</dt>
                  <dd>{formatDateTime(adminDeleteLookup.created_at)}</dd>
                </div>
              </dl>
              <div className="space-y-3">
                <div>
                  <label className="block text-sm font-semibold text-quip-teal mb-2">Type DELETE to confirm</label>
                  <input
                    type="text"
                    value={adminDeleteConfirm}
                    onChange={(e) => setAdminDeleteConfirm(e.target.value)}
                    className="w-full border-2 border-red-300 rounded-tile p-3 focus:outline-none focus:border-red-500"
                    placeholder="DELETE"
                  />
                </div>
                <button
                  onClick={handleAdminDeleteAccount}
                  className="bg-red-600 hover:bg-red-700 disabled:bg-red-300 disabled:cursor-not-allowed text-white font-bold py-2 px-4 rounded-tile transition-all hover:shadow-tile-sm"
                  disabled={adminDeleteActionLoading || adminDeleteConfirm.trim().toUpperCase() !== 'DELETE'}
                >
                  {adminDeleteActionLoading ? 'Deleting...' : 'Delete Player'}
                </button>
              </div>
            </div>
          )}
        </div>

        {/* Success Message */}
        {saveMessage && (
          <div className="tile-card p-4 mb-6 bg-green-50 border-2 border-green-300">
            <div className="flex items-start gap-3">
              <svg xmlns="http://www.w3.org/2000/svg" className="h-6 w-6 text-green-600 flex-shrink-0" fill="none" viewBox="0 0 24 24" stroke="currentColor">
                <path strokeLinecap="round" strokeLinejoin="round" strokeWidth={2} d="M9 12l2 2 4-4m6 2a9 9 0 11-18 0 9 9 0 0118 0z" />
              </svg>
              <p className="text-green-900 font-semibold">{saveMessage}</p>
            </div>
          </div>
        )}

        {/* Info Banner - only show when NOT in edit mode */}
        {!editMode && (
          <div className="tile-card p-4 mb-6 bg-blue-50 border-2 border-blue-300">
            <div className="flex items-start gap-3">
              <svg xmlns="http://www.w3.org/2000/svg" className="h-6 w-6 text-blue-600 flex-shrink-0" fill="none" viewBox="0 0 24 24" stroke="currentColor">
                <path strokeLinecap="round" strokeLinejoin="round" strokeWidth={2} d="M13 16h-1v-4h-1m1-4h.01M21 12a9 9 0 11-18 0 9 9 0 0118 0z" />
              </svg>
              <div>
                <p className="text-blue-900 font-semibold">Read-Only Mode</p>
                <p className="text-blue-700 text-sm mt-1">
                  Enable Edit Mode above to modify configuration values. Click on any value to edit it.
                </p>
              </div>
            </div>
          </div>
        )}

        {/* Tab Navigation */}
        <div className="tile-card p-2 mb-6">
          <div className="flex flex-wrap gap-2">
            <button
              onClick={() => setActiveTab('economics')}
              className={`flex-1 min-w-[120px] py-3 px-4 rounded-tile font-bold transition-all ${
                activeTab === 'economics'
                  ? 'bg-quip-orange text-white shadow-tile-sm'
                  : 'bg-white text-quip-navy hover:bg-quip-orange hover:bg-opacity-10'
              }`}
            >
              Economics
            </button>
            <button
              onClick={() => setActiveTab('timing')}
              className={`flex-1 min-w-[120px] py-3 px-4 rounded-tile font-bold transition-all ${
                activeTab === 'timing'
                  ? 'bg-quip-turquoise text-white shadow-tile-sm'
                  : 'bg-white text-quip-navy hover:bg-quip-turquoise hover:bg-opacity-10'
              }`}
            >
              Timing
            </button>
            <button
              onClick={() => setActiveTab('validation')}
              className={`flex-1 min-w-[120px] py-3 px-4 rounded-tile font-bold transition-all ${
                activeTab === 'validation'
                  ? 'bg-quip-navy text-white shadow-tile-sm'
                  : 'bg-white text-quip-navy hover:bg-quip-navy hover:bg-opacity-10'
              }`}
            >
              Validation
            </button>
            <button
              onClick={() => setActiveTab('phrase_validator')}
              className={`flex-1 min-w-[100px] py-3 px-4 rounded-tile font-bold transition-all ${
                activeTab === 'phrase_validator'
                  ? 'bg-green-600 text-white shadow-tile-sm'
                  : 'bg-white text-quip-navy hover:bg-green-600 hover:bg-opacity-10'
              }`}
            >
              Phrase Tester
            </button>
            <button
              onClick={() => setActiveTab('ai')}
              className={`flex-1 min-w-[120px] py-3 px-4 rounded-tile font-bold transition-all ${
                activeTab === 'ai'
                  ? 'bg-purple-600 text-white shadow-tile-sm'
                  : 'bg-white text-quip-navy hover:bg-purple-600 hover:bg-opacity-10'
              }`}
            >
              AI Service
            </button>
          </div>
        </div>

        {/* Economics Tab */}
        {activeTab === 'economics' && (
          <div className="grid grid-cols-1 lg:grid-cols-2 gap-6">
            <div className="tile-card p-6">
              <h2 className="text-xl font-display font-bold text-quip-navy mb-4 flex items-center gap-2">
                <img src="/flipcoin.png" alt="" className="w-6 h-6" />
                Player Balances
              </h2>
              <div className="space-y-2">
                <EditableConfigField
                  label="Starting Balance"
                  value={config.starting_balance}
                  configKey="starting_balance"
                  unit="flipcoins"
                  description="Initial balance for new players"
                  type="number"
                  min={1000}
                  max={10000}
                  onSave={handleSaveConfig}
                  disabled={!editMode}
                />
                <EditableConfigField
                  label="Daily Bonus Amount"
                  value={config.daily_bonus_amount}
                  configKey="daily_bonus_amount"
                  unit="flipcoins"
                  description="Daily login bonus reward"
                  type="number"
                  min={50}
                  max={500}
                  onSave={handleSaveConfig}
                  disabled={!editMode}
                />
              </div>
            </div>

            <div className="tile-card p-6">
              <h2 className="text-xl font-display font-bold text-quip-navy mb-4 flex items-center gap-2">
                <img src="/icon_prompt.svg" alt="" className="w-6 h-6" />
                Round Costs
              </h2>
              <div className="space-y-2">
                <EditableConfigField
                  label="Prompt Cost"
                  value={config.prompt_cost}
                  configKey="prompt_cost"
                  unit="flipcoins"
                  description="Cost to start a prompt round"
                  type="number"
                  min={50}
                  max={500}
                  onSave={handleSaveConfig}
                  disabled={!editMode}
                />
                <EditableConfigField
                  label="Copy Cost (Normal)"
                  value={config.copy_cost_normal}
                  configKey="copy_cost_normal"
                  unit="flipcoins"
                  description="Standard cost to start a copy round"
                  type="number"
                  min={25}
                  max={250}
                  onSave={handleSaveConfig}
                  disabled={!editMode}
                />
                <EditableConfigField
                  label="Copy Cost (Discount)"
                  value={config.copy_cost_discount}
                  configKey="copy_cost_discount"
                  unit="flipcoins"
                  description="Discounted cost when many prompts waiting"
                
                  type="number"
                  min={20}
                  max={200}
                  onSave={handleSaveConfig}
                  disabled={!editMode}
                />
                <EditableConfigField
                  label="Copy Discount Threshold"
                  value={config.copy_discount_threshold}
                  configKey="copy_discount_threshold"
                  unit="prompts"
                  description="Prompts needed to activate discount"
                
                  type="number"
                  min={5}
                  max={30}
                  onSave={handleSaveConfig}
                  disabled={!editMode}
                />
                <EditableConfigField
                  label="Vote Cost"
                  value={config.vote_cost}
                  configKey="vote_cost"
                  unit="flipcoins"
                  description="Cost to start a vote round"
                
                  type="number"
                  min={5}
                  max={50}
                  onSave={handleSaveConfig}
                  disabled={!editMode}
                />
              </div>
            </div>

            <div className="tile-card p-6">
              <h2 className="text-xl font-display font-bold text-quip-navy mb-4 flex items-center gap-2">
                <img src="/icon_vote.svg" alt="" className="w-6 h-6" />
                Payouts & Penalties
              </h2>
              <div className="space-y-2">
                <EditableConfigField
                  label="Vote Payout (Correct)"
                  value={config.vote_payout_correct}
                  configKey="vote_payout_correct"
                  unit="flipcoins"
                  description="Reward for voting correctly"
                
                  type="number"
                  min={10}
                  max={100}
                  onSave={handleSaveConfig}
                  disabled={!editMode}
                />
                <EditableConfigField
                  label="Prize Pool Base"
                  value={config.prize_pool_base}
                  configKey="prize_pool_base"
                  unit="flipcoins"
                  description="Base prize pool for phrasesets"
                
                  type="number"
                  min={100}
                  max={1000}
                  onSave={handleSaveConfig}
                  disabled={!editMode}
                />
                <EditableConfigField
                  label="Abandoned Penalty"
                  value={config.abandoned_penalty}
                  configKey="abandoned_penalty"
                  unit="flipcoins"
                  description="Penalty for abandoned rounds"
                
                  type="number"
                  min={0}
                  max={50}
                  onSave={handleSaveConfig}
                  disabled={!editMode}
                />
              </div>
            </div>

            <div className="tile-card p-6">
              <h2 className="text-xl font-display font-bold text-quip-navy mb-4">Game Limits</h2>
              <div className="space-y-2">
                <EditableConfigField
                  label="Max Outstanding Prompts"
                  value={config.max_outstanding_quips}
                  configKey="max_outstanding_quips"
                  unit="prompts"
                  description="Maximum concurrent prompts per player"
                
                  type="number"
                  min={3}
                  max={50}
                  onSave={handleSaveConfig}
                  disabled={!editMode}
                />
              </div>
            </div>
          </div>
        )}

        {/* Timing Tab */}
        {activeTab === 'timing' && (
          <div className="grid grid-cols-1 lg:grid-cols-2 gap-6">
            <div className="tile-card p-6">
              <h2 className="text-xl font-display font-bold text-quip-navy mb-4">Round Durations</h2>
              <div className="space-y-2">
                <EditableConfigField
                  label="Prompt Round Duration"
                  value={config.prompt_round_seconds}
                  configKey="prompt_round_seconds"
                  unit="seconds"
                  description="Time to submit a prompt"
                
                  type="number"
                  min={60}
                  max={600}
                  onSave={handleSaveConfig}
                  disabled={!editMode}
                />
                <EditableConfigField
                  label="Copy Round Duration"
                  value={config.copy_round_seconds}
                  configKey="copy_round_seconds"
                  unit="seconds"
                  description="Time to submit a copy"
                
                  type="number"
                  min={60}
                  max={600}
                  onSave={handleSaveConfig}
                  disabled={!editMode}
                />
                <EditableConfigField
                  label="Vote Round Duration"
                  value={config.vote_round_seconds}
                  configKey="vote_round_seconds"
                  unit="seconds"
                  description="Time to submit a vote"
                
                  type="number"
                  min={30}
                  max={300}
                  onSave={handleSaveConfig}
                  disabled={!editMode}
                />
                <EditableConfigField
                  label="Grace Period"
                  value={config.grace_period_seconds}
                  configKey="grace_period_seconds"
                  unit="seconds"
                  description="Extra time after expiration"
                
                  type="number"
                  min={0}
                  max={30}
                  onSave={handleSaveConfig}
                  disabled={!editMode}
                />
              </div>
            </div>

            <div className="tile-card p-6">
              <h2 className="text-xl font-display font-bold text-quip-navy mb-4">Vote Finalization</h2>
              <div className="space-y-2">
                <EditableConfigField
                  label="Maximum Votes"
                  value={config.vote_max_votes}
                  configKey="vote_max_votes"
                  unit="votes"
                  description="Auto-finalize after this many votes"
                
                  type="number"
                  min={10}
                  max={100}
                  onSave={handleSaveConfig}
                  disabled={!editMode}
                />
                <EditableConfigField
                  label="Closing Threshold"
                  value={config.vote_closing_threshold}
                  configKey="vote_closing_threshold"
                  unit="votes"
                  description="Votes to enter closing window"
                
                  type="number"
                  min={3}
                  max={20}
                  onSave={handleSaveConfig}
                  disabled={!editMode}
                />
                <EditableConfigField
                  label="Closing Window"
                  value={config.vote_closing_window_seconds}
                  configKey="vote_closing_window_seconds"
                  unit="seconds"
                  description="Time to get more votes before closing"
                
                  type="number"
                  min={30}
                  max={300}
                  onSave={handleSaveConfig}
                  disabled={!editMode}
                />
                <EditableConfigField
                  label="Minimum Threshold"
                  value={config.vote_minimum_threshold}
                  configKey="vote_minimum_threshold"
                  unit="votes"
                  description="Minimum votes to start timeout"
                
                  type="number"
                  min={2}
                  max={10}
                  onSave={handleSaveConfig}
                  disabled={!editMode}
                />
                <EditableConfigField
                  label="Minimum Window"
                  value={config.vote_minimum_window_seconds}
                  configKey="vote_minimum_window_seconds"
                  unit="seconds"
                  description="Max time before auto-finalizing"
                
                  type="number"
                  min={300}
                  max={3600}
                  onSave={handleSaveConfig}
                  disabled={!editMode}
                />
              </div>
            </div>
          </div>
        )}

        {/* Validation Tab */}
        {activeTab === 'validation' && (
          <div className="grid grid-cols-1 lg:grid-cols-2 gap-6">
            <div className="tile-card p-6">
              <h2 className="text-xl font-display font-bold text-quip-navy mb-4">Word Limits</h2>
              <div className="space-y-2">
                <EditableConfigField
                  label="Minimum Words"
                  value={config.phrase_min_words}
                  configKey="phrase_min_words"
                  unit="words"
                  description="Fewest words allowed in a phrase"
                
                  type="number"
                  min={1}
                  max={5}
                  onSave={handleSaveConfig}
                  disabled={!editMode}
                />
                <EditableConfigField
                  label="Maximum Words"
                  value={config.phrase_max_words}
                  configKey="phrase_max_words"
                  unit="words"
                  description="Most words allowed in a phrase"
                
                  type="number"
                  min={3}
                  max={10}
                  onSave={handleSaveConfig}
                  disabled={!editMode}
                />
                <EditableConfigField
                  label="Significant Word Min Length"
                  value={config.significant_word_min_length}
                  configKey="significant_word_min_length"
                  unit="chars"
                  description="Min chars for content words"
                
                  type="number"
                  min={3}
                  max={6}
                  onSave={handleSaveConfig}
                  disabled={!editMode}
                />
              </div>
            </div>

            <div className="tile-card p-6">
              <h2 className="text-xl font-display font-bold text-quip-navy mb-4">Character Limits</h2>
              <div className="space-y-2">
                <EditableConfigField
                  label="Max Phrase Length"
                  value={config.phrase_max_length}
                  configKey="phrase_max_length"
                  unit="chars"
                  description="Total character limit"
                
                  type="number"
                  min={50}
                  max={200}
                  onSave={handleSaveConfig}
                  disabled={!editMode}
                />
                <EditableConfigField
                  label="Min Characters Per Word"
                  value={config.phrase_min_char_per_word}
                  configKey="phrase_min_char_per_word"
                  unit="chars"
                  description="Minimum characters per word"
                
                  type="number"
                  min={1}
                  max={5}
                  onSave={handleSaveConfig}
                  disabled={!editMode}
                />
                <EditableConfigField
                  label="Max Characters Per Word"
                  value={config.phrase_max_char_per_word}
                  configKey="phrase_max_char_per_word"
                  unit="chars"
                  description="Maximum characters per word"
                
                  type="number"
                  min={10}
                  max={30}
                  onSave={handleSaveConfig}
                  disabled={!editMode}
                />
              </div>
            </div>
          </div>
        )}

        {/* Phrase Validator Tab */}
        {activeTab === 'phrase_validator' && (
          <div className="space-y-6">
            <div className="tile-card p-6">
              <h2 className="text-2xl font-display font-bold text-quip-navy mb-4">Phrase Validation Tester</h2>
              <p className="text-quip-teal mb-6">
                Test phrase validation as if submitting to a prompt or copy round. See similarity scores and validation details.
              </p>

              {/* Validation Type Selector */}
              <div className="mb-6">
                <label className="block text-sm font-semibold text-quip-navy mb-2">Validation Type</label>
                <div className="flex gap-3">
                  <button
                    onClick={() => setValidationType('basic')}
                    className={`px-4 py-2 rounded-tile font-bold transition-all ${
                      validationType === 'basic'
                        ? 'bg-quip-navy text-white'
                        : 'bg-gray-200 text-gray-700 hover:bg-gray-300'
                    }`}
                  >
                    Basic Format
                  </button>
                  <button
                    onClick={() => setValidationType('prompt')}
                    className={`px-4 py-2 rounded-tile font-bold transition-all ${
                      validationType === 'prompt'
                        ? 'bg-quip-navy text-white'
                        : 'bg-gray-200 text-gray-700 hover:bg-gray-300'
                    }`}
                  >
                    Prompt Round
                  </button>
                  <button
                    onClick={() => setValidationType('copy')}
                    className={`px-4 py-2 rounded-tile font-bold transition-all ${
                      validationType === 'copy'
                        ? 'bg-quip-turquoise text-white'
                        : 'bg-gray-200 text-gray-700 hover:bg-gray-300'
                    }`}
                  >
                    Copy Round
                  </button>
                </div>
              </div>

              {/* Test Phrase Input */}
              <div className="mb-4">
                <label className="block text-sm font-semibold text-quip-navy mb-2">Test Phrase</label>
                <input
                  type="text"
                  value={testPhrase}
                  onChange={(e) => setTestPhrase(e.target.value)}
                  className="w-full border-2 border-quip-navy border-opacity-30 rounded-tile p-3 focus:outline-none focus:border-quip-orange"
                  placeholder="Enter phrase to validate..."
                />
              </div>

              {/* Prompt Text (for prompt and copy validation) */}
              {validationType !== 'basic' && (
                <div className="mb-4">
                  <label className="block text-sm font-semibold text-quip-navy mb-2">Prompt Text</label>
                  <input
                    type="text"
                    value={promptText}
                    onChange={(e) => setPromptText(e.target.value)}
                    className="w-full border-2 border-quip-navy border-opacity-30 rounded-tile p-3 focus:outline-none focus:border-quip-orange"
                    placeholder="Enter the original prompt..."
                  />
                </div>
              )}

              {/* Copy-specific fields */}
              {validationType === 'copy' && (
                <>
                  <div className="mb-4">
                    <label className="block text-sm font-semibold text-quip-navy mb-2">Original Phrase (Required for Copy)</label>
                    <input
                      type="text"
                      value={originalPhrase}
                      onChange={(e) => setOriginalPhrase(e.target.value)}
                      className="w-full border-2 border-quip-navy border-opacity-30 rounded-tile p-3 focus:outline-none focus:border-quip-orange"
                      placeholder="Enter the original prompt phrase..."
                    />
                  </div>
                  <div className="mb-4">
                    <label className="block text-sm font-semibold text-quip-navy mb-2">Other Copy Phrase (Optional)</label>
                    <input
                      type="text"
                      value={otherCopyPhrase}
                      onChange={(e) => setOtherCopyPhrase(e.target.value)}
                      className="w-full border-2 border-quip-navy border-opacity-30 rounded-tile p-3 focus:outline-none focus:border-quip-orange"
                      placeholder="Enter the other copy phrase if it exists..."
                    />
                  </div>
                </>
              )}

              {/* Submit Button */}
              <button
                onClick={handleTestPhrase}
                disabled={validating || !testPhrase.trim()}
                className="w-full bg-green-600 hover:bg-green-700 disabled:bg-gray-300 disabled:cursor-not-allowed text-white font-bold py-3 px-4 rounded-tile transition-all hover:shadow-tile-sm"
              >
                {validating ? 'Validating...' : 'Test Validation'}
              </button>
            </div>

            {/* Validation Results */}
            {validationResult && (
              <div className="tile-card p-6">
                <h3 className="text-xl font-display font-bold text-quip-navy mb-4">Validation Results</h3>

                {/* Overall Status */}
                <div className={`p-4 rounded-tile mb-6 ${validationResult.is_valid ? 'bg-green-100 border-2 border-green-500' : 'bg-red-100 border-2 border-red-500'}`}>
                  <div className="flex items-center gap-3">
                    {validationResult.is_valid ? (
                      <svg className="w-8 h-8 text-green-600" fill="none" viewBox="0 0 24 24" stroke="currentColor">
                        <path strokeLinecap="round" strokeLinejoin="round" strokeWidth={2} d="M9 12l2 2 4-4m6 2a9 9 0 11-18 0 9 9 0 0118 0z" />
                      </svg>
                    ) : (
                      <svg className="w-8 h-8 text-red-600" fill="none" viewBox="0 0 24 24" stroke="currentColor">
                        <path strokeLinecap="round" strokeLinejoin="round" strokeWidth={2} d="M10 14l2-2m0 0l2-2m-2 2l-2-2m2 2l2 2m7-2a9 9 0 11-18 0 9 9 0 0118 0z" />
                      </svg>
                    )}
                    <div className="flex-1">
                      <p className={`font-bold text-lg ${validationResult.is_valid ? 'text-green-800' : 'text-red-800'}`}>
                        {validationResult.is_valid ? 'Valid Phrase' : 'Invalid Phrase'}
                      </p>
                      {validationResult.error_message && (
                        <p className="text-red-700 text-sm mt-1">{validationResult.error_message}</p>
                      )}
                    </div>
                  </div>
                </div>

                {/* Basic Details */}
                <div className="grid grid-cols-2 gap-4 mb-6">
                  <div className="bg-gray-50 border-2 border-gray-200 rounded-tile p-4">
                    <p className="text-sm text-quip-teal mb-1">Word Count</p>
                    <p className="text-2xl font-bold text-quip-navy">{validationResult.word_count}</p>
                    <p className="text-xs text-quip-teal mt-1">Limit: {config.phrase_min_words}-{config.phrase_max_words}</p>
                  </div>
                  <div className="bg-gray-50 border-2 border-gray-200 rounded-tile p-4">
                    <p className="text-sm text-quip-teal mb-1">Character Count</p>
                    <p className="text-2xl font-bold text-quip-navy">{validationResult.phrase_length}</p>
                    <p className="text-xs text-quip-teal mt-1">Max: {config.phrase_max_length}</p>
                  </div>
                </div>

                {/* Words */}
                <div className="mb-6">
                  <p className="text-sm font-semibold text-quip-navy mb-2">Words Detected</p>
                  <div className="flex flex-wrap gap-2">
                    {validationResult.words.map((word, idx) => (
                      <span key={idx} className="bg-quip-navy bg-opacity-10 text-quip-navy px-3 py-1 rounded-full text-sm font-semibold">
                        {word}
                      </span>
                    ))}
                  </div>
                </div>

                {/* Similarity Scores */}
                {(validationResult.prompt_relevance_score !== null ||
                  validationResult.similarity_to_original !== null ||
                  validationResult.similarity_to_other_copy !== null) && (
                  <div className="space-y-4 mb-6">
                    <h4 className="text-lg font-display font-bold text-quip-navy">Similarity Scores</h4>

                    {validationResult.prompt_relevance_score !== null && (
                      <div>
                        <div className="flex justify-between text-sm mb-1">
                          <span className="text-quip-teal">Prompt Relevance</span>
                          <span className="font-bold text-quip-navy">{validationResult.prompt_relevance_score.toFixed(4)}</span>
                        </div>
                        <div className="w-full bg-gray-200 rounded-full h-4">
                          <div
                            className={`h-4 rounded-full ${
                              validationResult.prompt_relevance_score >= (validationResult.prompt_relevance_threshold || 0.05)
                                ? 'bg-green-500'
                                : 'bg-red-500'
                            }`}
                            style={{ width: `${Math.min(validationResult.prompt_relevance_score * 100, 100)}%` }}
                          ></div>
                        </div>
                        <p className="text-xs text-quip-teal mt-1">
                          Threshold: {validationResult.prompt_relevance_threshold?.toFixed(2)} (minimum required)
                        </p>
                      </div>
                    )}

                    {validationResult.similarity_to_original !== null && (
                      <div>
                        <div className="flex justify-between text-sm mb-1">
                          <span className="text-quip-teal">Similarity to Original</span>
                          <span className="font-bold text-quip-navy">{validationResult.similarity_to_original.toFixed(4)}</span>
                        </div>
                        <div className="w-full bg-gray-200 rounded-full h-4">
                          <div
                            className={`h-4 rounded-full ${
                              validationResult.similarity_to_original < (validationResult.similarity_threshold || 0.8)
                                ? 'bg-green-500'
                                : 'bg-red-500'
                            }`}
                            style={{ width: `${validationResult.similarity_to_original * 100}%` }}
                          ></div>
                        </div>
                        <p className="text-xs text-quip-teal mt-1">
                          Threshold: {validationResult.similarity_threshold?.toFixed(2)} (maximum allowed)
                        </p>
                      </div>
                    )}

                    {validationResult.similarity_to_other_copy !== null && (
                      <div>
                        <div className="flex justify-between text-sm mb-1">
                          <span className="text-quip-teal">Similarity to Other Copy</span>
                          <span className="font-bold text-quip-navy">{validationResult.similarity_to_other_copy.toFixed(4)}</span>
                        </div>
                        <div className="w-full bg-gray-200 rounded-full h-4">
                          <div
                            className={`h-4 rounded-full ${
                              validationResult.similarity_to_other_copy < (validationResult.similarity_threshold || 0.8)
                                ? 'bg-green-500'
                                : 'bg-red-500'
                            }`}
                            style={{ width: `${validationResult.similarity_to_other_copy * 100}%` }}
                          ></div>
                        </div>
                        <p className="text-xs text-quip-teal mt-1">
                          Threshold: {validationResult.similarity_threshold?.toFixed(2)} (maximum allowed)
                        </p>
                      </div>
                    )}
                  </div>
                )}

                {/* Word Conflicts */}
                {validationResult.word_conflicts.length > 0 && (
                  <div className="mb-6">
                    <p className="text-sm font-semibold text-quip-navy mb-2">Word Conflicts</p>
                    <div className="flex flex-wrap gap-2">
                      {validationResult.word_conflicts.map((word, idx) => (
                        <span key={idx} className="bg-red-100 text-red-700 px-3 py-1 rounded-full text-sm font-semibold border-2 border-red-300">
                          {word}
                        </span>
                      ))}
                    </div>
                  </div>
                )}

                {/* Validation Checks */}
                <div className="grid grid-cols-2 gap-4">
                  <div className={`p-3 rounded-tile border-2 ${
                    validationResult.format_check_passed
                      ? 'bg-green-50 border-green-300'
                      : 'bg-red-50 border-red-300'
                  }`}>
                    <p className="text-sm font-semibold">Format Check</p>
                    <p className={`text-lg font-bold ${
                      validationResult.format_check_passed ? 'text-green-700' : 'text-red-700'
                    }`}>
                      {validationResult.format_check_passed ? 'Passed' : 'Failed'}
                    </p>
                  </div>
                  <div className={`p-3 rounded-tile border-2 ${
                    validationResult.dictionary_check_passed
                      ? 'bg-green-50 border-green-300'
                      : 'bg-red-50 border-red-300'
                  }`}>
                    <p className="text-sm font-semibold">Dictionary Check</p>
                    <p className={`text-lg font-bold ${
                      validationResult.dictionary_check_passed ? 'text-green-700' : 'text-red-700'
                    }`}>
                      {validationResult.dictionary_check_passed ? 'Passed' : 'Failed'}
                    </p>
                  </div>
                </div>
              </div>
            )}
          </div>
        )}

        {/* AI Service Tab */}
        {activeTab === 'ai' && (
          <div className="grid grid-cols-1 lg:grid-cols-2 gap-6">
            <div className="tile-card p-6">
              <h2 className="text-xl font-display font-bold text-quip-navy mb-4">AI Provider Settings</h2>
              <div className="space-y-2">
                <EditableConfigField
                  label="Active Provider"
                  value={config.ai_provider}
                  description="Current AI service provider"
                configKey="ai_provider"
                  type="select"
                  options={["openai", "gemini"]}
                  onSave={handleSaveConfig}
                  disabled={!editMode}
                />
                <EditableConfigField
                  label="OpenAI Model"
                  value={config.ai_openai_model}
                  description="Model used for OpenAI requests"
                configKey="ai_openai_model"
                  type="text"
                  onSave={handleSaveConfig}
                  disabled={!editMode}
                />
                <EditableConfigField
                  label="Gemini Model"
                  value={config.ai_gemini_model}
                  description="Model used for Gemini requests"
                configKey="ai_gemini_model"
                  type="text"
                  onSave={handleSaveConfig}
                  disabled={!editMode}
                />
              </div>
            </div>

            <div className="tile-card p-6">
              <h2 className="text-xl font-display font-bold text-quip-navy mb-4">AI Backup System</h2>
              <div className="space-y-2">
                <EditableConfigField
                  label="Backup Delay"
                  value={config.ai_backup_delay_minutes}
                  configKey="ai_backup_delay_minutes"
                  unit="minutes"
                  description="Wait time before AI provides backups"
                
                  type="number"
                  min={5}
                  max={60}
                  onSave={handleSaveConfig}
                  disabled={!editMode}
                />
                <EditableConfigField
                  label="API Timeout"
                  value={config.ai_timeout_seconds}
                  configKey="ai_timeout_seconds"
                  unit="seconds"
                  description="Timeout for AI API calls"
                
                  type="number"
                  min={10}
                  max={120}
                  onSave={handleSaveConfig}
                  disabled={!editMode}
                />
              </div>
            </div>
          </div>
        )}
      </div>
    </div>
  );
};

export default Admin;<|MERGE_RESOLUTION|>--- conflicted
+++ resolved
@@ -4,11 +4,8 @@
 import { Header } from '../components/Header';
 import apiClient, { extractErrorMessage } from '../api/client';
 import { EditableConfigField } from '../components/EditableConfigField';
-<<<<<<< HEAD
+import type { AdminPlayerSummary } from '../api/types';
 import { adminLogger } from '../utils/logger';
-=======
-import type { AdminPlayerSummary } from '../api/types';
->>>>>>> ad8c6a32
 
 interface GameConfig {
   // Game Constants
